--- conflicted
+++ resolved
@@ -144,11 +144,7 @@
         cd sc
         git fetch --tags
         # git checkout v2.8.6
-<<<<<<< HEAD
-        git checkout -b test-branch eb9e73bec0ebbdea6e34d3a2fe71599aed04fd13
-=======
         git checkout -b test-branch 72651096c89e46d419373bb7c2609fa102ca0766
->>>>>>> f583087d
 
     - name: Run bootstrap script
       run: ./bootstrap
