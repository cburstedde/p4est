--- conflicted
+++ resolved
@@ -139,11 +139,7 @@
         cd sc
         git fetch --tags
         # git checkout v2.8.5
-<<<<<<< HEAD
-        git checkout feature-sc3
-=======
         git checkout -b test-branch feature-sc3
->>>>>>> 333efddd
 
     - name: Run bootstrap script
       run: ./bootstrap
