--- conflicted
+++ resolved
@@ -58,16 +58,9 @@
 # handle toplevel directory
 EXTRA_DIST += \
         bootstrap p4estindent build-aux/git-version-gen build-aux/git2cl bugs doc
-<<<<<<< HEAD
-DISTCLEANFILES += \
-        _configs.sed src/p4est_config.h @P4EST_DISTCLEAN@
-.PHONY: ChangeLog
-=======
 DISTCLEANFILES += @P4EST_DISTCLEAN@ \
         _configs.sed src/p4est_config.h config/p4est_autotools.pc
-
-.PHONY: lint ChangeLog
->>>>>>> f84c7ccd
+.PHONY: ChangeLog
 
 # non-recursive build
 include src/Makefile.am
