--- conflicted
+++ resolved
@@ -23,13 +23,9 @@
         test/p4est_test_connrefine \
         test/p4est_test_subcomm \
         test/p4est_test_nodes \
-<<<<<<< HEAD
         test/p4est_test_version \
-        test/p4est_test_io
-=======
-        test/p4est_test_neighbor_transform \
-        test/p4est_test_version
->>>>>>> 6f44b9a5
+        test/p4est_test_io \
+        test/p4est_test_neighbor_transform
 if P4EST_WITH_METIS
 p4est_test_programs += \
         test/p4est_test_reorder
@@ -53,13 +49,9 @@
         test/p8est_test_connrefine \
         test/p8est_test_subcomm \
         test/p8est_test_nodes \
-<<<<<<< HEAD
         test/p8est_test_version \
-        test/p8est_test_io
-=======
-        test/p8est_test_neighbor_transform \
-        test/p8est_test_version
->>>>>>> 6f44b9a5
+        test/p8est_test_io \
+        test/p8est_test_neighbor_transform
 if P4EST_WITH_METIS
 p4est_test_programs += \
         test/p8est_test_reorder
