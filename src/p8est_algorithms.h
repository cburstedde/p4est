/*
  This file is part of p4est.
  p4est is a C library to manage a collection (a forest) of multiple
  connected adaptive quadtrees or octrees in parallel.

  Copyright (C) 2010 The University of Texas System
  Additional copyright (C) 2011 individual authors
  Written by Carsten Burstedde, Lucas C. Wilcox, and Tobin Isaac

  p4est is free software; you can redistribute it and/or modify
  it under the terms of the GNU General Public License as published by
  the Free Software Foundation; either version 2 of the License, or
  (at your option) any later version.

  p4est is distributed in the hope that it will be useful,
  but WITHOUT ANY WARRANTY; without even the implied warranty of
  MERCHANTABILITY or FITNESS FOR A PARTICULAR PURPOSE.  See the
  GNU General Public License for more details.

  You should have received a copy of the GNU General Public License
  along with p4est; if not, write to the Free Software Foundation, Inc.,
  51 Franklin Street, Fifth Floor, Boston, MA 02110-1301, USA.
*/

/** \file p8est_algorithms.h
 *
 * Routines for managing quadrants as elements of trees and subtrees.
 * In addition, some high level algorithms such as \ref p4est_partition_given.
 *
 * \ingroup p8est
 */

#ifndef P8EST_ALGORITHMS_H
#define P8EST_ALGORITHMS_H

#include <p8est.h>
#include <p8est_extended.h>

SC_EXTERN_C_BEGIN;

/** Alloc and initialize the user data of a valid quadrant.
 * \param [in]  which_tree 0-based index of this quadrant's tree.
 * \param [in,out]  quad       The quadrant to be initialized.
 * \param [in]  init_fn    User-supplied callback function to init data.
 */
void                p8est_quadrant_init_data (p8est_t * p8est,
                                              p4est_topidx_t which_tree,
                                              p8est_quadrant_t * quad,
                                              p8est_init_t init_fn);

/** Free the user data of a valid quadrant.
 * \param [in,out]  quad The quadrant whose data shall be freed.
 */
void                p8est_quadrant_free_data (p8est_t * p8est,
                                              p8est_quadrant_t * quad);

/** Computes a machine-independent checksum of a list of quadrants.
 * \param [in] quadrants       Array of quadrants.
 * \param [in,out] checkarray  Temporary array of elem_size 4.
 *                             Will be resized to quadrants->elem_count * 3.
 *                             If it is NULL, will be allocated internally.
 * \param [in] first_quadrant  Index of the quadrant to start with.
 *                             Can be between 0 and elem_count (inclusive).
 */
unsigned            p8est_quadrant_checksum (sc_array_t * quadrants,
                                             sc_array_t * checkarray,
                                             size_t first_quadrant);

/** Report whether a quadrant fits into the limits of a quadrant range.
 * The range's boundaries are determined by its first and last descendant.
 * Such descendants are for example stored in each tree of a p8est_t.
 * \param [in] fd           First descendant quadrant of a range.
 *                          Thus its level must be P8EST_QMAXLEVEL.
 *                          Must be valid, its data is ignored.
 * \param [in] ld           Last descendant quadrant of a range.
 *                          Thus it must not be smaller than \a fd
 *                          and its level must be P8EST_QMAXLEVEL.
 *                          Must be valid, its data is ignored.
 * \param [in] quadrant     Quadrant checked to be fully inside the range.
 *                          Must at least be extended, its data is ignored.
 * \return                  True if and only if quadrant is contained in range.
 * \see p8est_quadrant_is_extended
 */
int                 p8est_quadrant_in_range (const p8est_quadrant_t * fd,
                                             const p8est_quadrant_t * ld,
                                             const p8est_quadrant_t *
                                             quadrant);

/** Test if a tree is sorted in Morton ordering.
 * \return Returns true if sorted, false otherwise.
 * \note Duplicate quadrants are not allowed.
 */
int                 p8est_tree_is_sorted (p8est_tree_t * tree);

/** Test if a tree is sorted in Morton ordering and linear.
 * \return Returns true if linear, false otherwise.
 * \note Linear means that the tree has no overlaps.
 */
int                 p8est_tree_is_linear (p8est_tree_t * tree);

/** Test if a tree is sorted in Morton ordering and complete.
 * \return Returns true if complete, false otherwise.
 * \note Complete means that the tree has no holes and no overlaps.
 */
int                 p8est_tree_is_complete (p8est_tree_t * tree);

/** Check if a tree is sorted/linear except across edges or corners.
 * \param [in]  check_linearity  Boolean for additional check for linearity.
 * \return Returns true if almost sorted/linear, false otherwise.
 */
int                 p8est_tree_is_almost_sorted (p8est_tree_t * tree,
                                                 int check_linearity);

/** Print the quadrants in a tree.
 * Prints one line per quadrant with x, y, level and a string.
 * The string denotes the relation to the previous quadrant and can be:
 *   Fn  for the first quadrant in the tree with child id n
 *   I   for identical quadrants
 *   R   for a quadrant that with smaller Morton index
 *   Cn  for child id n
 *   Sn  for sibling with child id n
 *   D   for a descendant
 *   Nn   for a next quadrant in the tree with no holes in between and child id n
 *   qn  for a general quadrant whose child id is n
 * \param [in] tree        Any (possibly incomplete, unsorted) tree to be printed.
 */
void                p8est_tree_print (int log_priority, p8est_tree_t * tree);

/** Locally check forest/connectivity structures for equality.
 * \param [in] p8est1    The first forest to be compared.
 * \param [in] p8est2    The second forest to be compared.
 * \param [in] compare_data     Also check if quadrant data are identical.
 * \return          Returns true if forests and their connectivities are equal.
 */
int                 p8est_is_equal (p8est_t * p8est1, p8est_t * p8est2,
                                    int compare_data);

/** Check a forest for validity and allreduce the result.
 * Some properties of a valid forest are:
 *    the quadrant counters are consistent
 *    all trees are complete
 *    all non-local trees are empty
 * This function is collective!
 * It is also relatively expensive, so its use in production should be limited.
 * \param [in] p8est    The forest to be tested.
 *                      Itself and its connectivity must be non-NULL.
 * \return              Returns true if valid, false otherwise.
 */
int                 p8est_is_valid (p8est_t * p8est);

/** Compute the overlap of a number of insulation layers with a tree.
 * Every quadrant out of the insulation layer of the quadrants in \a in
 * except the quadrant itself is checked for overlap of quadrants
 * from all trees that are smaller by at least two levels and thus
 * can cause a split. Those elements that cause a split (as determined by the
 * p8est_balance_*_test routines) create quadrants in \a out that will
 * reproduce those splits when \a in is balanced.
 * Note: Use this version if you are using less than full balance.
 *
 * \param [in] p4est    The p8est to work on.
 * \param [in] in       A piggy-sorted linear list of quadrants.
 *                      The piggy2->from_tree member must be set.
 * \param [in,out] out  A piggy-sorted subset of tree->quadrants.
 * \param [in] balance  The type of balance condition that should be enforced.
 * \param [in] borders  Array of arrays of tree border elements: if not NULL,
 *                      this will be used to fill \a out.
 * \param [in] inseeds  The seeds that \a in generates locally.
 */
void                p8est_tree_compute_overlap (p8est_t * p8est,
                                                sc_array_t * in,
                                                sc_array_t * out,
                                                p8est_connect_type_t
                                                balance,
                                                sc_array_t * borders,
                                                sc_array_t * inseeds);

/** Gets the reduced representation of the overlap that results from using
 * p8est_tree_compute_overlap_new
 * \param [in,out] out  A piggy-sorted subset of tree->quadrants.
  */
void                p8est_tree_uniqify_overlap (sc_array_t * out);

/** Removes quadrants that are outside the owned tree boundaries from a tree.
 * \param [in,out] p8est    The p8est to work on.
 * \param [in] which_tree   Index to a sorted owned tree in the p8est.
 * \return                  Returns the number of removed quadrants.
 */
size_t              p8est_tree_remove_nonowned (p8est_t * p8est,
                                                p4est_topidx_t which_tree);

/** Constructs a minimal linear octree between two octants.
 *
 * This is algorithm 2 from H. Sundar, R.S. Sampath and G. Biros
 * with the additional improvements that we do not require sorting
 * and the runtime is O(N).
 *
 * \pre \a q1 < \a q2 in the Morton ordering.
 *
 * \param [in]  p8est      Used for the memory pools and quadrant init.
 * \param [in]  q1         First input quadrant.  Data init'ed if included.
 * \param [in]  include_q1 Flag to specify whether q1 is included.
 * \param [in]  q2         Second input quadrant.  Data init'ed if included.
 * \param [in]  include_q2 Flag to specify whether q2 is included.
 * \param [out] tree       Initialized tree with zero elements.
 * \param [in]  which_tree The 0-based index of \a tree which is needed for
 *                         the \c p8est_quadrant_init_data routine.
 * \param [in]  init_fn    Callback function to initialize the user_data
 *                         which is already allocated automatically.
 */
void                p8est_complete_region (p8est_t * p8est,
                                           const p8est_quadrant_t * q1,
                                           int include_q1,
                                           const p8est_quadrant_t * q2,
                                           int include_q2,
                                           p8est_tree_t * tree,
                                           p4est_topidx_t which_tree,
                                           p8est_init_t init_fn);

/** Completes a sorted tree within a p8est. It may have exterior quadrants.
 * The completed tree will have only owned quadrants and no overlap.
 * Note that the tree's counters (\a quadrants_per_level, \a maxlevel) must be
 * correct for the quadrants in the incoming tree.
 *
 * \param [in,out] p8est      The p8est to work on.
 * \param [in]     which_tree The 0-based index of the subtree to complete.
 * \param [in]     init_fn    Callback function to initialize the user_data
 *                            which is already allocated automatically.
 */
void                p8est_complete_subtree (p8est_t * p8est,
                                            p4est_topidx_t which_tree,
                                            p8est_init_t init_fn);

/** Balances a sorted tree within a p8est. It may have exterior quadrants.
 * The completed tree will have only owned quadrants and no overlap.
 * \param [in,out] p8est      The p8est to work on.
 * \param [in]     btype      The balance type (face, edge or corner).
 * \param [in]     which_tree The 0-based index of the subtree to balance.
 * \param [in]     init_fn    Callback function to initialize the user_data
 *                            which is already allocated automatically.
 */
void                p8est_balance_subtree (p8est_t * p8est,
                                           p8est_connect_type_t btype,
                                           p4est_topidx_t which_tree,
                                           p8est_init_t init_fn);

void                p8est_balance_border (p8est_t * p8est,
                                          p8est_connect_type_t btype,
                                          p4est_topidx_t which_tree,
                                          p8est_init_t init_fn,
                                          p8est_replace_t replace_fn,
                                          sc_array_t * borders);

/** Remove overlaps from a sorted list of quadrants.
 *
 * This is algorithm 8 from H. Sundar, R.S. Sampath and G. Biros
 * with the additional improvement that it works in-place.
 *
 * \param [in]     p8est used for the memory pool and quadrant free.
 * \param [in,out] tree   A sorted tree to be linearized in-place.
 * \return                Returns the number of removed quadrants.
 */
size_t              p8est_linearize_tree (p8est_t * p8est,
                                          p8est_tree_t * tree);

/** Compute correction of partition for a process.
 *
 * The correction denotes how many quadrants the process with id \a rank takes
 * from (if correction positive) or gives to (if correction negative) the
 * previous process with id \a rank-1 in order to assign a family of quadrants
 * to one process.
 * The process with the highest number of quadrants of a family gets all
 * quadrants belonging to this family from other processes. If this applies to
 * several processes, then the process with the lowest id gets the quadrants.
 * A process can give more quadrants than it owns, if it passes quadrants from
 * other processes.
 *
 * \param [in] partition       first global quadrant index for each process (+1)
 * \param [in] num_procs       number of processes
 * \param [in] rank            process id for which correction is computed
 * \param [in] min_quadrant_id minimal global quadrant index of family
 * \param [in] max_quadrant_id maximal global quadrant index of family
 * \return                     correction for process \a rank
 */
p4est_locidx_t      p8est_partition_correction (p4est_gloidx_t *
                                                partition,
                                                int num_procs,
                                                int rank,
                                                p4est_gloidx_t
                                                min_quadrant_id,
                                                p4est_gloidx_t
                                                max_quadrant_id);

/** Correct partition counters to allow one level of coarsening.
 * No quadrants are actually shipped, just the desired number is updated.
 * This function guarantees that empty processors remain empty.
 * This function is collective and acts as a synchronization point.
 *
 * \param [in] p8est                     forest whose partition is corrected
 * \param [in,out] num_quadrants_in_proc partition that will be corrected
 * \return                               total absolute number of moved
 *                                       quadrants.  In practice, at most
 *                                       a small number per processor.
 */
p4est_gloidx_t      p8est_partition_for_coarsening (p8est_t * p8est,
                                                    p4est_locidx_t *
                                                    num_quadrants_in_proc);

/** Find next non-empty process.
 *
 * Finds the next process id >= \a rank which is not empty according to
 * \a num_quadrants_in_proc.
 *
 * \param [in] rank                  process id where search starts
 * \param [in] num_proc              number of processes
 * \param [in] num_quadrants_in_proc number of quadrants for each process
 * \return                           process id of a non empty process
 */
int                 p8est_next_nonempty_process (int rank,
                                                 int num_procs,
                                                 p4est_locidx_t *
                                                 num_quadrants_in_proc);

/** Partition \a p8est given the number of quadrants per proc.
 *
 * Given the desired number of quadrants per proc \a num_quadrants_in_proc
 * the forest \a p8est is partitioned.
 *
 * \param [in,out] p8est the forest that is partitioned.
 * \param [in]     num_quadrants_in_proc  an integer array of the number of
 *                                        quadrants desired per processor.
 * \return  Returns the global count of shipped quadrants.
 */
p4est_gloidx_t      p8est_partition_given (p8est_t * p8est,
                                           const p4est_locidx_t *
                                           num_quadrants_in_proc);

/** Checks if a quadrant's face is on the boundary of the forest.
 *
<<<<<<< HEAD
 * \param [in] p4est  The forest in which to search for \a q
=======
 * \param [in] p8est  The forest in which to search for \a q
>>>>>>> 6cbd738a
 * \param [in] treeid The tree to which \a q belongs.
 * \param [in] q      The quadrant that is in question.
 * \param [in] face   The face of the quadrant that is in question.
 *
 * \return true if the quadrant's face is on the boundary of the forest and
 *         false otherwise.
 */
int                 p8est_quadrant_on_face_boundary (p8est_t * p4est,
                                                     p4est_topidx_t treeid,
                                                     int face,
                                                     const p8est_quadrant_t *
                                                     q);

SC_EXTERN_C_END;

#endif /* !P8EST_ALGORITHMS_H */<|MERGE_RESOLUTION|>--- conflicted
+++ resolved
@@ -336,11 +336,7 @@
 
 /** Checks if a quadrant's face is on the boundary of the forest.
  *
-<<<<<<< HEAD
- * \param [in] p4est  The forest in which to search for \a q
-=======
  * \param [in] p8est  The forest in which to search for \a q
->>>>>>> 6cbd738a
  * \param [in] treeid The tree to which \a q belongs.
  * \param [in] q      The quadrant that is in question.
  * \param [in] face   The face of the quadrant that is in question.
