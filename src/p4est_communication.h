--- conflicted
+++ resolved
@@ -24,11 +24,7 @@
 
 /** \file p4est_communication.h
  *
-<<<<<<< HEAD
- * Communication and transfer routines.
-=======
  * Parallel messaging and support code.
->>>>>>> 9e2f6192
  *
  * \ingroup p4est
  */
