--- conflicted
+++ resolved
@@ -214,13 +214,8 @@
   p4est->connectivity = connectivity;
   num_trees = connectivity->num_trees;
 
-<<<<<<< HEAD
-  /* create parallel environment */
-  p4est_comm_parallel_env_create (p4est, mpicomm);
-=======
   /* set parallel environment */
   p4est_comm_parallel_env_assign (p4est, mpicomm);
->>>>>>> 5b3f4a3f
   num_procs = p4est->mpisize;
   rank = p4est->mpirank;
 
@@ -508,11 +503,7 @@
   }
   sc_mempool_destroy (p4est->quadrant_pool);
 
-<<<<<<< HEAD
-  p4est_comm_parallel_env_free (p4est);
-=======
   p4est_comm_parallel_env_release (p4est);
->>>>>>> 5b3f4a3f
   P4EST_FREE (p4est->global_first_quadrant);
   P4EST_FREE (p4est->global_first_position);
   P4EST_FREE (p4est);
@@ -547,16 +538,11 @@
   p4est->user_data_pool = NULL;
   p4est->quadrant_pool = NULL;
 
-<<<<<<< HEAD
-  /* create parallel environment */
-  p4est_comm_parallel_env_create (p4est, input->mpicomm);
-=======
   /* set parallel environment */
   p4est_comm_parallel_env_assign (p4est, input->mpicomm);
   if (duplicate_mpicomm) {
     p4est_comm_parallel_env_duplicate (p4est);
   }
->>>>>>> 5b3f4a3f
 
   /* allocate a user data pool if necessary and a quadrant pool */
   if (copy_data && p4est->data_size > 0) {
@@ -612,164 +598,6 @@
   P4EST_ASSERT (p4est_is_valid (p4est));
 
   return p4est;
-}
-
-int
-p4est_reduce_mpicomm (p4est_t * p4est)
-{
-  return p4est_reduce_mpicomm_ext (p4est, sc_MPI_GROUP_NULL, 0, NULL);
-}
-
-int
-p4est_reduce_mpicomm_ext (p4est_t * p4est, sc_MPI_Group group_add,
-                          const int add_to_beginning, int **Ranks)
-{
-  sc_MPI_Comm         mpicomm = p4est->mpicomm;
-  int                 mpisize = p4est->mpisize;
-  int                 mpiret;
-  p4est_gloidx_t     *global_first_quadrant = p4est->global_first_quadrant;
-
-  p4est_gloidx_t     *n_quadrants;
-  int                *include;
-  int                 submpisize;
-  sc_MPI_Group        group, subgroup;
-  sc_MPI_Comm         submpicomm;
-  int                *ranks, *subranks;
-  int                 i;
-
-  if (Ranks) {
-    *Ranks = NULL;
-  }
-
-  /* create array of non-empty processes that will be included to sub-comm */
-  n_quadrants = P4EST_ALLOC (p4est_gloidx_t, mpisize);
-  include = P4EST_ALLOC (int, mpisize);
-  submpisize = 0;
-  for (i = 0; i < mpisize; i++) {
-    n_quadrants[i] = global_first_quadrant[i + 1] - global_first_quadrant[i];
-    if (global_first_quadrant[i] < global_first_quadrant[i + 1]) {
-      include[submpisize] = i;
-      submpisize++;
-    }
-  }
-
-  /* exit if reduction not possible */
-  if (submpisize == mpisize) {
-    P4EST_FREE (n_quadrants);
-    P4EST_FREE (include);
-    return 1;
-  }
-
-  /* create sub-group of non-empty processors */
-  mpiret = sc_MPI_Comm_group (mpicomm, &group);
-  SC_CHECK_MPI (mpiret);
-  mpiret = sc_MPI_Group_incl (group, submpisize, include, &subgroup);
-  mpiret = sc_MPI_Group_free (&group);
-  SC_CHECK_MPI (mpiret);
-  SC_CHECK_MPI (mpiret);
-  P4EST_FREE (include);
-
-  /* create sub-communicator */
-  if (group_add != sc_MPI_GROUP_NULL) {
-    sc_MPI_Group        group_union;
-
-    /* create union with optional group */
-    if (add_to_beginning) {
-      mpiret = sc_MPI_Group_union (group_add, subgroup, &group_union);
-    }
-    else {
-      mpiret = sc_MPI_Group_union (subgroup, group_add, &group_union);
-    }
-    SC_CHECK_MPI (mpiret);
-
-    /* create sub-communicator */
-    mpiret = sc_MPI_Comm_create (mpicomm, group_union, &submpicomm);
-    SC_CHECK_MPI (mpiret);
-    mpiret = sc_MPI_Group_free (&group_union);
-    SC_CHECK_MPI (mpiret);
-    mpiret = sc_MPI_Group_free (&subgroup);
-    SC_CHECK_MPI (mpiret);
-  }
-  else {
-    /* create sub-communicator */
-    mpiret = sc_MPI_Comm_create (mpicomm, subgroup, &submpicomm);
-    SC_CHECK_MPI (mpiret);
-    mpiret = sc_MPI_Group_free (&subgroup);
-    SC_CHECK_MPI (mpiret);
-  }
-
-  /* destroy p4est and exit if this processor is empty */
-  if (submpicomm == sc_MPI_COMM_NULL) {
-    /* destroy */
-    P4EST_FREE (n_quadrants);
-    p4est_destroy (p4est);
-
-    /* return that this processor is empty */
-    return 0;
-  }
-
-  /* update size of new MPI communicator */
-  mpiret = sc_MPI_Comm_size (submpicomm, &submpisize);
-  SC_CHECK_MPI (mpiret);
-
-  /* translate MPI ranks */
-  ranks = P4EST_ALLOC (int, submpisize);
-  subranks = P4EST_ALLOC (int, submpisize);
-  for (i = 0; i < submpisize; i++) {
-    subranks[i] = i;
-  }
-  mpiret = sc_MPI_Comm_group (submpicomm, &subgroup);
-  SC_CHECK_MPI (mpiret);
-  mpiret = sc_MPI_Comm_group (mpicomm, &group);
-  SC_CHECK_MPI (mpiret);
-  mpiret = sc_MPI_Group_translate_ranks (subgroup, submpisize, subranks,
-                                         group, ranks);
-  SC_CHECK_MPI (mpiret);
-  mpiret = sc_MPI_Group_free (&subgroup);
-  SC_CHECK_MPI (mpiret);
-  mpiret = sc_MPI_Group_free (&group);
-  SC_CHECK_MPI (mpiret);
-  P4EST_FREE (subranks);
-
-  /* allocate and set global quadrant count */
-  P4EST_FREE (p4est->global_first_quadrant);
-  p4est->global_first_quadrant = P4EST_ALLOC (p4est_gloidx_t, submpisize + 1);
-  p4est->global_first_quadrant[0] = 0;
-  for (i = 0; i < submpisize; i++) {
-    P4EST_ASSERT (ranks[i] != sc_MPI_UNDEFINED);
-    P4EST_ASSERT (group_add != sc_MPI_GROUP_NULL
-                  || 0 < n_quadrants[ranks[i]]);
-    p4est->global_first_quadrant[i + 1] =
-      p4est->global_first_quadrant[i] + n_quadrants[ranks[i]];
-  }
-  P4EST_ASSERT (p4est->global_first_quadrant[submpisize] =
-                p4est->global_num_quadrants);
-  P4EST_FREE (n_quadrants);
-  if (Ranks) {
-    *Ranks = ranks;
-  }
-  else {
-    P4EST_FREE (ranks);
-  }
-
-  /* set new parallel environment */
-  p4est_comm_parallel_env_free (p4est);
-  p4est_comm_parallel_env_create (p4est, submpicomm);
-  mpiret = sc_MPI_Comm_free (&submpicomm);
-  SC_CHECK_MPI (mpiret);
-  P4EST_ASSERT (p4est->mpisize == submpisize);
-
-  /* communicate partition information */
-  P4EST_FREE (p4est->global_first_position);
-  p4est->global_first_position =
-    P4EST_ALLOC (p4est_quadrant_t, submpisize + 1);
-  p4est_comm_global_partition (p4est, NULL);
-
-  /* check for valid p4est */
-  P4EST_ASSERT (p4est_is_valid (p4est));
-
-  /* return that this processor has quadrants */
-  return 1;
 }
 
 void
