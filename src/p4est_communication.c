--- conflicted
+++ resolved
@@ -596,26 +596,12 @@
 }
 
 int
-<<<<<<< HEAD
-p4est_comm_is_empty_gfx (const p4est_gloidx_t *gfq, const p4est_quadrant_t *gfp,
-                         int num_procs, int p)
-=======
 p4est_comm_is_empty_gfp (const p4est_quadrant_t *gfp, int num_procs, int p)
->>>>>>> 0b3402bf
 {
   P4EST_ASSERT (gfp != NULL);
   P4EST_ASSERT (0 <= p && p < num_procs);
 
-<<<<<<< HEAD
-  if (gfq != NULL) {
-    return gfq[p] == gfq[p + 1];
-  }
-  else {
-    return p4est_quadrant_is_equal_piggy (&gfp[p], &gfp[p + 1]);
-  }
-=======
   return p4est_quadrant_is_equal_piggy (&gfp[p], &gfp[p + 1]);
->>>>>>> 0b3402bf
 }
 
 int
