/*
  This file is part of p4est.
  p4est is a C library to manage a collection (a forest) of multiple
  connected adaptive quadtrees or octrees in parallel.

  Copyright (C) 2010 The University of Texas System
  Additional copyright (C) 2011 individual authors
  Written by Carsten Burstedde, Lucas C. Wilcox, and Tobin Isaac

  p4est is free software; you can redistribute it and/or modify
  it under the terms of the GNU General Public License as published by
  the Free Software Foundation; either version 2 of the License, or
  (at your option) any later version.

  p4est is distributed in the hope that it will be useful,
  but WITHOUT ANY WARRANTY; without even the implied warranty of
  MERCHANTABILITY or FITNESS FOR A PARTICULAR PURPOSE.  See the
  GNU General Public License for more details.

  You should have received a copy of the GNU General Public License
  along with p4est; if not, write to the Free Software Foundation, Inc.,
  51 Franklin Street, Fifth Floor, Boston, MA 02110-1301, USA.
*/

#ifdef P4_TO_P8
#include <p8est_algorithms.h>
#include <p8est_communication.h>
#include <p8est_bits.h>
#include <p8est_search.h>
#else
#include <p4est_algorithms.h>
#include <p4est_communication.h>
#include <p4est_bits.h>
#include <p4est_search.h>
#endif /* !P4_TO_P8 */
#include <sc_search.h>
#include <sc_notify.h>
#ifdef P4EST_HAVE_ZLIB
#include <zlib.h>
#endif

int
p4est_bsearch_partition (p4est_gloidx_t target,
                         const p4est_gloidx_t * gfq, int nmemb)
{
  size_t              res;

  P4EST_ASSERT (nmemb > 0);
  P4EST_ASSERT (gfq[0] <= target);
  P4EST_ASSERT (target < gfq[nmemb]);

  res = sc_bsearch_range (&target, gfq, (size_t) nmemb,
                          sizeof (p4est_gloidx_t), p4est_gloidx_compare);
  P4EST_ASSERT (res < (size_t) nmemb);

  return (int) res;
}

void
p4est_comm_parallel_env_assign (p4est_t * p4est, sc_MPI_Comm mpicomm)
{
  /* set MPI communicator */
  p4est->mpicomm = mpicomm;
  p4est->mpicomm_owned = 0;

  /* retrieve MPI information */
  p4est_comm_parallel_env_get_info (p4est);
}

void
p4est_comm_parallel_env_duplicate (p4est_t * p4est)
{
  sc_MPI_Comm         mpicomm = p4est->mpicomm;
  int                 mpiret;

  /* duplicate MPI communicator */
  mpiret = sc_MPI_Comm_dup (mpicomm, &(p4est->mpicomm));
  SC_CHECK_MPI (mpiret);
  p4est->mpicomm_owned = 1;
}

void
p4est_comm_parallel_env_release (p4est_t * p4est)
{
  int                 mpiret;

  /* free MPI communicator if it's owned */
  if (p4est->mpicomm_owned) {
    mpiret = sc_MPI_Comm_free (&(p4est->mpicomm));
    SC_CHECK_MPI (mpiret);
  }
  p4est->mpicomm = sc_MPI_COMM_NULL;
  p4est->mpicomm_owned = 0;

  /* set MPI information */
  p4est->mpisize = 0;
  p4est->mpirank = sc_MPI_UNDEFINED;
}

void
p4est_comm_parallel_env_replace (p4est_t * p4est, sc_MPI_Comm mpicomm)
{
  /* check if input MPI communicator has same size and same rank order */
#ifdef P4EST_ENABLE_DEBUG
  {
    int                 mpiret, result;

    mpiret = sc_MPI_Comm_compare (p4est->mpicomm, mpicomm, &result);
    SC_CHECK_MPI (mpiret);

    P4EST_ASSERT (result == sc_MPI_IDENT || result == sc_MPI_CONGRUENT);
  }
#endif

  /* release the current parallel environment */
  p4est_comm_parallel_env_release (p4est);

  /* assign new MPI communicator */
  p4est_comm_parallel_env_assign (p4est, mpicomm);
}

void
p4est_comm_parallel_env_get_info (p4est_t * p4est)
{
  int                 mpiret;

  mpiret = sc_MPI_Comm_size (p4est->mpicomm, &(p4est->mpisize));
  SC_CHECK_MPI (mpiret);
  mpiret = sc_MPI_Comm_rank (p4est->mpicomm, &(p4est->mpirank));
  SC_CHECK_MPI (mpiret);
}

int
p4est_comm_parallel_env_is_null (p4est_t * p4est)
{
  return (p4est->mpicomm == sc_MPI_COMM_NULL);
}

int
p4est_comm_parallel_env_reduce (p4est_t ** p4est_supercomm)
{
  return p4est_comm_parallel_env_reduce_ext (p4est_supercomm,
                                             sc_MPI_GROUP_NULL, 0, NULL);
}

int
p4est_comm_parallel_env_reduce_ext (p4est_t ** p4est_supercomm,
                                    sc_MPI_Group group_add,
                                    int add_to_beginning, int **ranks_subcomm)
{
  const char         *this_fn_name = "comm_parallel_env_reduce";
  p4est_t            *p4est = *p4est_supercomm;
  sc_MPI_Comm         mpicomm = p4est->mpicomm;
  int                 mpisize = p4est->mpisize;
  int                 mpiret;
  p4est_gloidx_t     *global_first_quadrant = p4est->global_first_quadrant;
  p4est_quadrant_t   *global_first_position = p4est->global_first_position;

  p4est_gloidx_t     *n_quadrants;
  int                *include;
  sc_MPI_Group        group, subgroup;
  sc_MPI_Comm         submpicomm;
  int                 submpisize, submpirank;
  int                *ranks, *subranks;
  int                 p;

  /* exit if MPI communicator cannot be reduced */
  if (mpisize == 1) {
    return 1;
  }

  /* create array of non-empty processes that will be included to sub-comm */
  n_quadrants = P4EST_ALLOC (p4est_gloidx_t, mpisize);
  include = P4EST_ALLOC (int, mpisize);
  submpisize = 0;
  for (p = 0; p < mpisize; p++) {
    n_quadrants[p] = global_first_quadrant[p + 1] - global_first_quadrant[p];
    if (global_first_quadrant[p] < global_first_quadrant[p + 1]) {
      include[submpisize++] = p;
    }
  }

  /* exit if reduction not possible */
  if (submpisize == mpisize) {
    P4EST_FREE (n_quadrants);
    P4EST_FREE (include);
    return 1;
  }

  /* create sub-group of non-empty processors */
  mpiret = sc_MPI_Comm_group (mpicomm, &group);
  SC_CHECK_MPI (mpiret);
  mpiret = sc_MPI_Group_incl (group, submpisize, include, &subgroup);
  SC_CHECK_MPI (mpiret);
  mpiret = sc_MPI_Group_free (&group);
  SC_CHECK_MPI (mpiret);
  P4EST_FREE (include);

  /* create sub-communicator */
  if (group_add != sc_MPI_GROUP_NULL) {
    sc_MPI_Group        group_union;

    /* create union with optional group */
    if (add_to_beginning) {
      mpiret = sc_MPI_Group_union (group_add, subgroup, &group_union);
    }
    else {
      mpiret = sc_MPI_Group_union (subgroup, group_add, &group_union);
    }
    SC_CHECK_MPI (mpiret);

    /* create sub-communicator */
    mpiret = sc_MPI_Comm_create (mpicomm, group_union, &submpicomm);
    SC_CHECK_MPI (mpiret);
    mpiret = sc_MPI_Group_free (&group_union);
    SC_CHECK_MPI (mpiret);
    mpiret = sc_MPI_Group_free (&subgroup);
    SC_CHECK_MPI (mpiret);
  }
  else {
    /* create sub-communicator */
    mpiret = sc_MPI_Comm_create (mpicomm, subgroup, &submpicomm);
    SC_CHECK_MPI (mpiret);
    mpiret = sc_MPI_Group_free (&subgroup);
    SC_CHECK_MPI (mpiret);
  }

  /* destroy p4est and exit if this rank is empty */
  if (submpicomm == sc_MPI_COMM_NULL) {
    /* destroy */
    P4EST_FREE (n_quadrants);
    p4est_destroy (p4est);
    *p4est_supercomm = NULL;
    if (ranks_subcomm) {
      *ranks_subcomm = NULL;
    }

    /* return that p4est does not exist on this rank */
    return 0;
  }

  /* update parallel environment */
  mpiret = sc_MPI_Comm_size (submpicomm, &submpisize);
  SC_CHECK_MPI (mpiret);
  mpiret = sc_MPI_Comm_rank (submpicomm, &submpirank);
  SC_CHECK_MPI (mpiret);

  if (submpirank == 0) {
    P4EST_VERBOSEF ("%s: Reduce MPI communicator from %i to %i\n",
                    this_fn_name, mpisize, submpisize);
    /* TODO: There should be a function for printing to stdout that works with
     *       sub-communicators. */
  }

  /* translate MPI ranks */
  ranks = P4EST_ALLOC (int, submpisize);
  subranks = P4EST_ALLOC (int, submpisize);
  for (p = 0; p < submpisize; p++) {
    subranks[p] = p;
  }
  mpiret = sc_MPI_Comm_group (submpicomm, &subgroup);
  SC_CHECK_MPI (mpiret);
  mpiret = sc_MPI_Comm_group (mpicomm, &group);
  SC_CHECK_MPI (mpiret);
  mpiret = sc_MPI_Group_translate_ranks (subgroup, submpisize, subranks,
                                         group, ranks);
  SC_CHECK_MPI (mpiret);
  mpiret = sc_MPI_Group_free (&subgroup);
  SC_CHECK_MPI (mpiret);
  mpiret = sc_MPI_Group_free (&group);
  SC_CHECK_MPI (mpiret);
  P4EST_FREE (subranks);

  /* allocate and set global quadrant count */
  P4EST_FREE (p4est->global_first_quadrant);
  p4est->global_first_quadrant = P4EST_ALLOC (p4est_gloidx_t, submpisize + 1);
  p4est->global_first_quadrant[0] = 0;
  for (p = 0; p < submpisize; p++) {
    P4EST_ASSERT (ranks[p] != sc_MPI_UNDEFINED);
    P4EST_ASSERT (group_add != sc_MPI_GROUP_NULL
                  || 0 < n_quadrants[ranks[p]]);
    p4est->global_first_quadrant[p + 1] =
      p4est->global_first_quadrant[p] + n_quadrants[ranks[p]];
  }
  P4EST_ASSERT (p4est->global_first_quadrant[submpisize] =
                p4est->global_num_quadrants);
  P4EST_FREE (n_quadrants);

  /* set new parallel environment */
  p4est_comm_parallel_env_release (p4est);
  p4est_comm_parallel_env_assign (p4est, submpicomm);
  p4est_comm_parallel_env_duplicate (p4est);
  mpiret = sc_MPI_Comm_free (&submpicomm);
  SC_CHECK_MPI (mpiret);
  P4EST_ASSERT (p4est->mpisize == submpisize);

  /* allocate and set partition information */
  p4est->global_first_position =
    P4EST_ALLOC (p4est_quadrant_t, submpisize + 1);
  if (group_add != sc_MPI_GROUP_NULL) { /* if communication is required */
    p4est_comm_global_partition (p4est, NULL);
  }
  else {                        /* if we can set partition information communication-free */
    for (p = 0; p < submpisize; p++) {
      P4EST_ASSERT (0 == p || ranks[p - 1] < ranks[p]);
      p4est->global_first_position[p] = global_first_position[ranks[p]];
    }
    p4est->global_first_position[submpisize] = global_first_position[mpisize];
  }
  P4EST_FREE (global_first_position);
  if (ranks_subcomm) {
    *ranks_subcomm = ranks;
  }
  else {
    P4EST_FREE (ranks);
  }

  /* check for valid p4est */
  P4EST_ASSERT (p4est_is_valid (p4est));

  /* return that p4est exists on this rank */
  return 1;
}

void
p4est_comm_count_quadrants (p4est_t * p4est)
{
  int                 mpiret;
  p4est_gloidx_t      qlocal = p4est->local_num_quadrants;
  p4est_gloidx_t     *global_first_quadrant = p4est->global_first_quadrant;
  int                 i;
  const int           num_procs = p4est->mpisize;

  global_first_quadrant[0] = 0;
  mpiret = sc_MPI_Allgather (&qlocal, 1, P4EST_MPI_GLOIDX,
                             global_first_quadrant + 1, 1, P4EST_MPI_GLOIDX,
                             p4est->mpicomm);
  SC_CHECK_MPI (mpiret);

  for (i = 0; i < num_procs; ++i) {
    global_first_quadrant[i + 1] += global_first_quadrant[i];
  }
  p4est->global_num_quadrants = global_first_quadrant[num_procs];
}

void
p4est_comm_global_partition (p4est_t * p4est, p4est_quadrant_t * first_quad)
{
  const int           num_procs = p4est->mpisize;
  const p4est_topidx_t num_trees = p4est->connectivity->num_trees;
  int                 i;
  int                 mpiret;
  const p4est_topidx_t first_tree = p4est->first_local_tree;
  p4est_tree_t       *tree;
  p4est_quadrant_t   *quadrant;
  p4est_quadrant_t   *pi, input;

  SC_BZERO (&p4est->global_first_position[num_procs], 1);
  p4est->global_first_position[num_procs].level = P4EST_QMAXLEVEL;
  p4est->global_first_position[num_procs].p.which_tree = num_trees;

  SC_BZERO (&input, 1);
  if (first_tree < 0) {
    /* i don't have any quadrants, send negative values */
    P4EST_ASSERT (first_tree == -1 && p4est->last_local_tree == -2);
    input.x = -1;
    input.y = -1;
#ifdef P4_TO_P8
    input.z = -1;
#endif
  }
  else {
    /* send values corresponding to my first quadrant */
    if (first_quad != NULL) {
      tree = NULL;
      quadrant = first_quad;
    }
    else {
      tree = p4est_tree_array_index (p4est->trees, first_tree);
      quadrant = p4est_quadrant_array_index (&tree->quadrants, 0);
    }
    input.x = quadrant->x;
    input.y = quadrant->y;
#ifdef P4_TO_P8
    input.z = quadrant->z;
#endif
  }
  input.level = P4EST_QMAXLEVEL;
  input.p.which_tree = first_tree;
  mpiret = sc_MPI_Allgather (&input, (int) sizeof (p4est_quadrant_t),
                             sc_MPI_BYTE, p4est->global_first_position,
                             (int) sizeof (p4est_quadrant_t), sc_MPI_BYTE,
                             p4est->mpicomm);
  SC_CHECK_MPI (mpiret);

  /* correct for processors that don't have any quadrants */
  for (i = num_procs - 1; i >= 0; --i) {
    pi = &p4est->global_first_position[i];
    if (pi->p.which_tree < 0) {
      P4EST_ASSERT (pi->x == -1 && pi->y == -1);
#ifdef P4_TO_P8
      P4EST_ASSERT (pi->z == -1);
#endif
      memcpy (pi, pi + 1, sizeof (p4est_quadrant_t));
    }
    P4EST_ASSERT (pi->x >= 0 && pi->y >= 0);
#ifdef P4_TO_P8
    P4EST_ASSERT (pi->z >= 0);
#endif
    P4EST_ASSERT (pi->p.which_tree >= 0 && pi->level == P4EST_QMAXLEVEL);
  }
}

void
p4est_comm_global_first_quadrant (p4est_gloidx_t global_num_quadrants,
                                  int mpisize, p4est_gloidx_t * gfq)
{
  int                 i;

  P4EST_ASSERT (gfq != NULL);
  P4EST_ASSERT (mpisize >= 1);
  P4EST_ASSERT (global_num_quadrants >= 0);

  gfq[0] = 0;
  for (i = 1; i < mpisize; ++i) {
    gfq[i] = p4est_partition_cut_gloidx (global_num_quadrants, i, mpisize);
  }
  gfq[mpisize] = global_num_quadrants;
}

void
p4est_comm_count_pertree (p4est_t * p4est, p4est_gloidx_t * pertree)
{
  const int           num_procs = p4est->mpisize;
  const int           rank = p4est->mpirank;
  const p4est_gloidx_t *gfq = p4est->global_first_quadrant;
  const p4est_quadrant_t *gfp = p4est->global_first_position;
  const p4est_topidx_t num_trees = p4est->connectivity->num_trees;
  int                 mpiret;
  int                 p;
  int                 mycount, c, addtomytree;
  int                *treecount, *treeoffset;
  p4est_topidx_t      t;
  p4est_locidx_t      recvbuf, sendbuf;
  p4est_gloidx_t     *mypertree;
  sc_MPI_Request      req_recv, req_send;
  sc_MPI_Status       status;
  p4est_tree_t       *tree;
#ifdef P4EST_ENABLE_DEBUG
  const p4est_quadrant_t *q;
#endif

  /* Tip off valgrind in case input array is too small */
  pertree[num_trees] = 0;

  /*
   * Determine which trees each rank will be counting.
   * A tree is counted by the processor that starts on its first quadrant,
   * even if this processor is empty.
   */
  treecount = P4EST_ALLOC (int, num_procs + 1);
  treeoffset = P4EST_ALLOC (int, num_procs + 1);
  p = 0;
  t = 0;
  treecount[0] = 1;
  treeoffset[0] = 0;
  for (;;) {
    /* Invariant: Rank p is the first that mentions tree t in gfp[p]
       and the ownership of t has been assigned to p or p - 1 */
    P4EST_ASSERT (gfp[p].p.which_tree == t);
    P4EST_ASSERT (p == 0 || gfp[p - 1].p.which_tree < t);
    do {
      treecount[++p] = 0;
    }
    while (gfp[p].p.which_tree == t);
    /* Assign the trees before the next first quadrant */
    P4EST_ASSERT (t < gfp[p].p.which_tree);
    for (++t; t < gfp[p].p.which_tree; ++t) {
      ++treecount[p - 1];
    }
    if (t < num_trees) {
      P4EST_ASSERT (p < num_procs);
      /* Check if the processor has the beginning of the tree */
      if (gfp[p].x == 0 && gfp[p].y == 0
#ifdef P4_TO_P8
          && gfp[p].z == 0
#endif
        ) {
        ++treecount[p];
      }
      else {
        ++treecount[p - 1];
      }
    }
    else {
      while (p < num_procs) {
        treecount[++p] = 0;
      }
      break;
    }
  }
  P4EST_ASSERT (p == num_procs);
  P4EST_ASSERT (t == num_trees);
  P4EST_ASSERT (treecount[num_procs] == 0);
  for (p = 0; p < num_procs; ++p) {
    treeoffset[p + 1] = treeoffset[p] + treecount[p];
  }
  P4EST_ASSERT ((p4est_topidx_t) treeoffset[num_procs] == num_trees);
  mycount = treecount[rank];
#ifdef P4EST_ENABLE_DEBUG
  P4EST_ASSERT (p4est->first_local_tree <= treeoffset[rank]);
  P4EST_ASSERT (gfq[rank + 1] - gfq[rank] ==
                (p4est_gloidx_t) p4est->local_num_quadrants);
  for (c = 0; c < mycount; ++c) {
    t = (p4est_topidx_t) (treeoffset[rank] + c);
    P4EST_ASSERT (rank == 0 || gfp[rank - 1].p.which_tree < t);
    if (p4est->local_num_quadrants > 0) {
      tree = p4est_tree_array_index (p4est->trees, t);
      q = p4est_quadrant_array_index (&tree->quadrants, 0);
    }
    else {
      q = gfp + rank;
    }
    P4EST_ASSERT (q->x == 0 && q->y == 0);
#ifdef P4_TO_P8
    P4EST_ASSERT (q->z == 0);
#endif
  }
#endif

  /* Go through trees this rank is responsible for and collect information */
  recvbuf = sendbuf = -1;
  addtomytree = -1;
  mypertree = P4EST_ALLOC (p4est_gloidx_t, mycount);
  for (c = 0; c < mycount; ++c) {
    /* Rank owns at least the first quadrant on this tree */
    t = (p4est_topidx_t) (treeoffset[rank] + c);
    tree = p4est_tree_array_index (p4est->trees, t);
    mypertree[c] = (p4est_gloidx_t) tree->quadrants.elem_count;
    if (c == mycount - 1) {
      /* Only the last tree in the counted list may be partially owned */
      for (p = rank + 1; p < num_procs && treecount[p] == 0; ++p) {
        P4EST_ASSERT (p < num_procs);
      }
      mypertree[c] += gfq[p] - gfq[rank + 1];
      if (gfp[p].p.which_tree == t) {
        P4EST_ASSERT (p < num_procs);
        /* Processor p has part of this tree too and needs to tell me */
        mpiret = sc_MPI_Irecv (&recvbuf, 1, P4EST_MPI_LOCIDX, p,
                               P4EST_COMM_COUNT_PERTREE, p4est->mpicomm,
                               &req_recv);
        SC_CHECK_MPI (mpiret);
        addtomytree = c;
      }
      else {
        P4EST_ASSERT (p <= num_procs);
        P4EST_ASSERT (gfp[p].p.which_tree == t + 1);
      }
    }
  }
  if (mycount > 0 && (t = gfp[rank].p.which_tree) < treeoffset[rank]) {
    /* Send information to processor that counts my first local quadrants */
    P4EST_ASSERT (rank > 0 && p4est->first_local_tree == t);
    tree = p4est_tree_array_index (p4est->trees, t);
    /* Always below the 32bit limit since this is processor-local data */
    sendbuf = (p4est_locidx_t) tree->quadrants.elem_count;
    for (p = rank - 1; treecount[p] == 0; --p) {
      P4EST_ASSERT (p > 0);
    }
    mpiret = sc_MPI_Isend (&sendbuf, 1, P4EST_MPI_LOCIDX, p,
                           P4EST_COMM_COUNT_PERTREE, p4est->mpicomm,
                           &req_send);
    SC_CHECK_MPI (mpiret);
  }

  /* Complete MPI operations and cumulative count */
  if (addtomytree >= 0) {
    mpiret = sc_MPI_Wait (&req_recv, &status);
    SC_CHECK_MPI (mpiret);
    mypertree[addtomytree] += (p4est_gloidx_t) recvbuf;
  }
  pertree[0] = 0;
  mpiret = sc_MPI_Allgatherv (mypertree, mycount, P4EST_MPI_GLOIDX,
                              pertree + 1, treecount, treeoffset,
                              P4EST_MPI_GLOIDX, p4est->mpicomm);
  SC_CHECK_MPI (mpiret);
  for (c = 0; c < (int) num_trees; ++c) {
    pertree[c + 1] += pertree[c];
  }
  if (sendbuf >= 0) {
    mpiret = sc_MPI_Wait (&req_send, &status);
    SC_CHECK_MPI (mpiret);
  }

  /* Clean up */
  P4EST_FREE (treecount);
  P4EST_FREE (treeoffset);
  P4EST_FREE (mypertree);
}

int
p4est_comm_is_empty (p4est_t *p4est, int p)
{
  P4EST_ASSERT (p4est != NULL);
  return p4est_comm_is_empty_gfq (p4est->global_first_quadrant,
                                  p4est->mpisize, p);
}

int
p4est_comm_is_empty_gfq (const p4est_gloidx_t *gfq, int num_procs, int p)
{
  P4EST_ASSERT (gfq != NULL);
  P4EST_ASSERT (0 <= p && p < num_procs);

  return gfq[p] == gfq[p + 1];
}

int
p4est_comm_is_empty_gfp (const p4est_quadrant_t *gfp, int num_procs, int p)
{
  P4EST_ASSERT (gfp != NULL);
  P4EST_ASSERT (0 <= p && p < num_procs);

  return p4est_quadrant_is_equal_piggy (&gfp[p], &gfp[p + 1]);
}

int
p4est_comm_is_contained (p4est_t * p4est, p4est_locidx_t which_tree,
                         const p4est_quadrant_t * q, int rank)
{
  p4est_topidx_t      ctree;
  p4est_quadrant_t    qlast;
  const p4est_quadrant_t *cur;

  P4EST_ASSERT (p4est != NULL && p4est->connectivity != NULL);
  P4EST_ASSERT (p4est->global_first_position != NULL);
  P4EST_ASSERT (0 <= which_tree &&
                which_tree < p4est->connectivity->num_trees);
  P4EST_ASSERT (q != NULL);
  P4EST_ASSERT (0 <= rank && rank < p4est->mpisize);
  P4EST_ASSERT (p4est_quadrant_is_node (q, 1) || p4est_quadrant_is_valid (q));

  /* check whether q begins on a lower processor than rank */
  cur = &p4est->global_first_position[rank];
  P4EST_ASSERT (cur->level == P4EST_QMAXLEVEL);
  ctree = cur->p.which_tree;
  if (which_tree < ctree ||
      (which_tree == ctree &&
       (p4est_quadrant_compare (q, cur) < 0 &&
        (q->x != cur->x || q->y != cur->y
#ifdef P4_TO_P8
         || q->z != cur->z
#endif
        )))) {
    return 0;
  }

  /* check whether q ends on a higher processor than rank */
  ++cur;
  P4EST_ASSERT (cur == &p4est->global_first_position[rank + 1]);
  P4EST_ASSERT (cur->level == P4EST_QMAXLEVEL);
  ctree = cur->p.which_tree;
  if (which_tree > ctree ||
      (which_tree == ctree &&
       (p4est_quadrant_last_descendant (q, &qlast, P4EST_QMAXLEVEL),
        p4est_quadrant_compare (cur, &qlast) <= 0))) {
    return 0;
  }

  /* the quadrant lies fully in the ownership region of rank */
  return 1;
}

int
p4est_comm_is_owner (p4est_t *p4est, p4est_locidx_t which_tree,
                     const p4est_quadrant_t *q, int rank)
{
  P4EST_ASSERT (p4est != NULL);
  P4EST_ASSERT (p4est->connectivity != NULL);

  return p4est_comm_is_owner_gfp
    (p4est->global_first_position, p4est->mpisize,
     p4est->connectivity->num_trees, which_tree, q, rank);
}

int                 p4est_comm_is_owner_gfp
  (const p4est_quadrant_t *gfp, int num_procs,
   p4est_topidx_t num_trees, p4est_locidx_t which_tree,
   const p4est_quadrant_t *q, int rank)
{
  p4est_topidx_t      ctree;
  const p4est_quadrant_t *cur;

  P4EST_ASSERT (gfp != NULL);
  P4EST_ASSERT (0 <= which_tree && which_tree < num_trees);
  P4EST_ASSERT (q != NULL);
  P4EST_ASSERT (0 <= rank && rank < num_procs);
  P4EST_ASSERT (p4est_quadrant_is_node (q, 1) || p4est_quadrant_is_valid (q));

  /* check whether q begins on a lower processor than rank */
  cur = &gfp[rank];
  P4EST_ASSERT (cur->level == P4EST_QMAXLEVEL);
  ctree = cur->p.which_tree;
  if (which_tree < ctree ||
      (which_tree == ctree &&
       (p4est_quadrant_compare (q, cur) < 0 &&
        (q->x != cur->x || q->y != cur->y
#ifdef P4_TO_P8
         || q->z != cur->z
#endif
        )))) {
    return 0;
  }

  /* check whether q lies fully on a higher processor than rank */
  ++cur;
  P4EST_ASSERT (cur == &gfp[rank + 1]);
  P4EST_ASSERT (cur->level == P4EST_QMAXLEVEL);
  ctree = cur->p.which_tree;
  if (which_tree > ctree ||
      (which_tree == ctree &&
       (p4est_quadrant_compare (cur, q) <= 0 ||
        (q->x == cur->x && q->y == cur->y
#ifdef P4_TO_P8
         && q->z == cur->z
#endif
        )))) {
    return 0;
  }

  /* we have not covered the case that q may end on a higher process */
  return 1;
}

int
p4est_comm_find_owner (p4est_t * p4est, p4est_locidx_t which_tree,
                       const p4est_quadrant_t * q, int guess)
{
  const int           num_procs = p4est->mpisize;
  const p4est_quadrant_t *global_first_position =
    p4est->global_first_position;
  int                 proc_low, proc_high;
  p4est_topidx_t      ctree;
  p4est_quadrant_t    cur;

  P4EST_ASSERT (0 <= which_tree &&
                which_tree < p4est->connectivity->num_trees);
  P4EST_ASSERT (p4est_quadrant_is_node (q, 1) || p4est_quadrant_is_valid (q));

  proc_low = 0;
  proc_high = num_procs - 1;
  cur.level = P4EST_QMAXLEVEL;

  for (;;) {
    P4EST_ASSERT (proc_low <= proc_high);
    P4EST_ASSERT (0 <= proc_low && proc_low < num_procs);
    P4EST_ASSERT (0 <= proc_high && proc_high < num_procs);
    P4EST_ASSERT (proc_low <= guess && guess <= proc_high);

    /* check if q is on a lower processor than guess */
    ctree = global_first_position[guess].p.which_tree;
    cur.x = global_first_position[guess].x;
    cur.y = global_first_position[guess].y;
#ifdef P4_TO_P8
    cur.z = global_first_position[guess].z;
#endif
    if (which_tree < ctree ||
        (which_tree == ctree &&
         (p4est_quadrant_compare (q, &cur) < 0 &&
          (q->x != cur.x || q->y != cur.y
#ifdef P4_TO_P8
           || q->z != cur.z
#endif
          )))) {
      proc_high = guess - 1;
      guess = (proc_low + proc_high + 1) / 2;
      continue;
    }

    /* check if q is on a higher processor than guess */
    ctree = global_first_position[guess + 1].p.which_tree;
    cur.x = global_first_position[guess + 1].x;
    cur.y = global_first_position[guess + 1].y;
#ifdef P4_TO_P8
    cur.z = global_first_position[guess + 1].z;
#endif
    if (which_tree > ctree ||
        (which_tree == ctree &&
         (p4est_quadrant_compare (&cur, q) <= 0 ||
          (q->x == cur.x && q->y == cur.y
#ifdef P4_TO_P8
           && q->z == cur.z
#endif
          )))) {
      proc_low = guess + 1;
      guess = (proc_low + proc_high) / 2;
      continue;
    }

    /* otherwise guess is the correct processor */
    break;
  }

  /* make sure we found a valid processor with nonzero quadrant count */
  P4EST_ASSERT (0 <= guess && guess < num_procs);
  P4EST_ASSERT (memcmp (&global_first_position[guess],
                        &global_first_position[guess + 1],
                        sizeof (p4est_quadrant_t)) != 0);
  return guess;
}

void
p4est_comm_tree_info (p4est_t * p4est, p4est_locidx_t which_tree,
                      int full_tree[], int tree_contact[],
                      const p4est_quadrant_t ** pfirst_pos,
                      const p4est_quadrant_t ** pnext_pos)
{
  const p4est_quadrant_t *first_pos, *next_pos;
  p4est_connectivity_t *conn = p4est->connectivity;
  int                 face;

  P4EST_ASSERT (p4est->first_local_tree <= which_tree);
  P4EST_ASSERT (which_tree <= p4est->last_local_tree);

  first_pos = &p4est->global_first_position[p4est->mpirank];
  P4EST_ASSERT (first_pos->level == P4EST_QMAXLEVEL);
  full_tree[0] = (which_tree > p4est->first_local_tree ||
                  (first_pos->x == 0 && first_pos->y == 0
#ifdef P4_TO_P8
                   && first_pos->z == 0
#endif
                  ));

  next_pos = &p4est->global_first_position[p4est->mpirank + 1];
  P4EST_ASSERT (next_pos->level == P4EST_QMAXLEVEL);
  full_tree[1] = (which_tree < p4est->last_local_tree ||
                  (next_pos->x == 0 && next_pos->y == 0
#ifdef P4_TO_P8
                   && next_pos->z == 0
#endif
                  ));

  if (tree_contact != NULL) {
    for (face = 0; face < P4EST_FACES; ++face) {
      tree_contact[face] =
        (conn->tree_to_tree[P4EST_FACES * which_tree + face] != which_tree
         || (int) conn->tree_to_face[P4EST_FACES * which_tree + face] !=
         face);
    }
  }

  if (pfirst_pos != NULL) {
    *pfirst_pos = first_pos;
  }
  if (pnext_pos != NULL) {
    *pnext_pos = next_pos;
  }
}

int
p4est_comm_neighborhood_owned (p4est_t * p4est, p4est_locidx_t which_tree,
                               int full_tree[], int tree_contact[],
                               p4est_quadrant_t * q)
{
  const p4est_qcoord_t qh = P4EST_QUADRANT_LEN (q->level);
  const int           rank = p4est->mpirank;
  int                 n0_proc, n1_proc;
  p4est_quadrant_t    n0, n1;

  if (full_tree[0] && full_tree[1]) {
    /* need only to consider boundary quadrants */
    if (!((tree_contact[0] && q->x == 0) ||
          (tree_contact[1] && q->x == P4EST_ROOT_LEN - qh) ||
          (tree_contact[2] && q->y == 0) ||
          (tree_contact[3] && q->y == P4EST_ROOT_LEN - qh) ||
#ifdef P4_TO_P8
          (tree_contact[4] && q->z == 0) ||
          (tree_contact[5] && q->z == P4EST_ROOT_LEN - qh) ||
#endif
          0)) {
      return 1;
    }
  }
  else {
    /* test lowest and highest neighbor first */
    n0.x = q->x - qh;
    n0.y = q->y - qh;
#ifdef P4_TO_P8
    n0.z = q->z - qh;
#endif
    n0.level = q->level;
    if (n0.x >= 0 && n0.y >= 0
#ifdef P4_TO_P8
        && n0.z >= 0
#endif
      ) {
      n1.x = q->x + qh;
      n1.y = q->y + qh;
#ifdef P4_TO_P8
      n1.z = q->z + qh;
#endif
      n1.level = q->level;
      if (n1.x < P4EST_ROOT_LEN && n1.y < P4EST_ROOT_LEN
#ifdef P4_TO_P8
          && n1.z < P4EST_ROOT_LEN
#endif
        ) {
        n0_proc = p4est_comm_find_owner (p4est, which_tree, &n0, rank);
        if (n0_proc == rank) {
          p4est_quadrant_last_descendant (&n1, &n0, P4EST_QMAXLEVEL);
          n1_proc = p4est_comm_find_owner (p4est, which_tree, &n0, rank);
          if (n1_proc == rank) {
            return 1;
          }
        }
      }
    }
  }

  return 0;
}

int
p4est_comm_sync_flag (p4est_t * p4est, int flag, sc_MPI_Op operation)
{
  int8_t              lbyte, gbyte;
  int                 mpiret;

  P4EST_ASSERT (operation == sc_MPI_BAND || operation == sc_MPI_BOR);

  lbyte = (int8_t) (flag ? 1 : 0);
  mpiret = sc_MPI_Allreduce (&lbyte, &gbyte, 1, sc_MPI_BYTE, operation,
                             p4est->mpicomm);
  SC_CHECK_MPI (mpiret);

  return (int) gbyte;
}

unsigned
p4est_comm_checksum (p4est_t * p4est, unsigned local_crc, size_t local_bytes)
{
#ifdef P4EST_HAVE_ZLIB
  uLong               crc = (uLong) local_crc;

#ifdef P4EST_ENABLE_MPI
  int                 mpiret;
  int                 p;
  long long           send[2];
  long long          *gather;

  send[0] = (long long) local_crc;
  send[1] = (long long) local_bytes;
  gather = P4EST_ALLOC (long long, 2 * p4est->mpisize);
  mpiret = sc_MPI_Allgather (send, 2, sc_MPI_LONG_LONG_INT,
                             gather, 2, sc_MPI_LONG_LONG_INT, p4est->mpicomm);
  SC_CHECK_MPI (mpiret);

  crc = (uLong) gather[0];
  for (p = 1; p < p4est->mpisize; ++p) {
    crc = adler32_combine (crc, (uLong) gather[2 * p + 0],
                           (z_off_t) gather[2 * p + 1]);
  }
  P4EST_FREE (gather);
#endif /* P4EST_ENABLE_MPI */

  return (unsigned) crc;
#else
  sc_abort_collective
    ("Configure did not find a recent enough zlib.  Abort.\n");

  return 0;
#endif /* !P4EST_HAVE_ZLIB */
}

void
p4est_transfer_fixed (const p4est_gloidx_t * dest_gfq,
                      const p4est_gloidx_t * src_gfq,
                      sc_MPI_Comm mpicomm, int tag,
                      void *dest_data, const void *src_data, size_t data_size)
{
  p4est_transfer_context_t *tc;

  tc = p4est_transfer_fixed_begin (dest_gfq, src_gfq, mpicomm, tag,
                                   dest_data, src_data, data_size);
  p4est_transfer_fixed_end (tc);
}

static void
p4est_transfer_assign_comm (const p4est_gloidx_t * dest_gfq,
                            const p4est_gloidx_t * src_gfq,
                            sc_MPI_Comm mpicomm, int *mpisize, int *mpirank)
{
  int                 mpiret;

  P4EST_ASSERT (dest_gfq != NULL && src_gfq != NULL);
  P4EST_ASSERT (dest_gfq[0] == 0 && src_gfq[0] == 0);
  P4EST_ASSERT (mpicomm != sc_MPI_COMM_NULL);
  P4EST_ASSERT (mpisize != NULL && mpirank != NULL);

  mpiret = sc_MPI_Comm_size (mpicomm, mpisize);
  SC_CHECK_MPI (mpiret);
  mpiret = sc_MPI_Comm_rank (mpicomm, mpirank);
  SC_CHECK_MPI (mpiret);

  P4EST_ASSERT (dest_gfq[*mpisize] == src_gfq[*mpisize]);
  P4EST_ASSERT (0 <= dest_gfq[*mpirank] &&
                dest_gfq[*mpirank] <= dest_gfq[*mpirank + 1] &&
                dest_gfq[*mpirank + 1] <= dest_gfq[*mpisize]);
  P4EST_ASSERT (0 <= src_gfq[*mpirank] &&
                src_gfq[*mpirank] <= src_gfq[*mpirank + 1] &&
                src_gfq[*mpirank + 1] <= src_gfq[*mpisize]);
}

p4est_transfer_context_t *
p4est_transfer_fixed_begin (const p4est_gloidx_t * dest_gfq,
                            const p4est_gloidx_t * src_gfq,
                            sc_MPI_Comm mpicomm, int tag, void *dest_data,
                            const void *src_data, size_t data_size)
{
  p4est_transfer_context_t *tc;
  int                 mpiret;
  int                 mpisize, mpirank;
  int                 q;
  int                 first_sender, last_sender;
  int                 first_receiver, last_receiver;
  char               *rb;
  char               *dest_cp, *src_cp;
  size_t              byte_len, cp_len;
  p4est_gloidx_t      dest_begin, dest_end;
  p4est_gloidx_t      src_begin, src_end;
  p4est_gloidx_t      gbegin, gend;
  sc_MPI_Request     *rq;

  /* setup context structure */
  tc = P4EST_ALLOC_ZERO (p4est_transfer_context_t, 1);
  tc->variable = 0;

  /* there is nothing to do when there is no data */
  if (data_size == 0) {
    return tc;
  }

  /* grab local partition information */
  p4est_transfer_assign_comm (dest_gfq, src_gfq, mpicomm, &mpisize, &mpirank);
  dest_begin = dest_gfq[mpirank];
  dest_end = dest_gfq[mpirank + 1];
  src_begin = src_gfq[mpirank];
  src_end = src_gfq[mpirank + 1];

  /* prepare data copy for local overlap */
  dest_cp = src_cp = NULL;
  cp_len = 0;

  /* figure out subset of processes to receive from */
  if (dest_begin < dest_end) {
    P4EST_ASSERT (dest_data != NULL);

    /* our process as the receiver is not empty */
    first_sender = p4est_bsearch_partition (dest_begin, src_gfq, mpisize);
    P4EST_ASSERT (0 <= first_sender && first_sender < mpisize);
    last_sender =
      p4est_bsearch_partition (dest_end - 1, &src_gfq[first_sender],
                               mpisize - first_sender) + first_sender;
    P4EST_ASSERT (first_sender <= last_sender && last_sender < mpisize);
    tc->num_senders = last_sender - first_sender + 1;
    P4EST_ASSERT (tc->num_senders > 0);

    /* go through sender processes and post receive calls */
    gend = dest_begin;
    rq = tc->recv_req = P4EST_ALLOC (sc_MPI_Request, tc->num_senders);
    rb = (char *) dest_data;
    for (q = first_sender; q <= last_sender; ++q) {
      /* prepare positions for the sender process q */
      gbegin = gend;
      gend = src_gfq[q + 1];
      if (gend > dest_end) {
        P4EST_ASSERT (q == last_sender);
        gend = dest_end;
      }
      P4EST_ASSERT (q == first_sender || q == last_sender ?
                    gbegin < gend : gbegin <= gend);

      /* choose how to treat the sender process */
      if (gbegin == gend) {
        /* the sender process is empty; we need no message */
        P4EST_ASSERT (first_sender < q && q < last_sender);
        *rq++ = sc_MPI_REQUEST_NULL;
      }
      else {
        /* nonzero message from this sender */
        byte_len = (size_t) (gend - gbegin) * data_size;
        if (q == mpirank) {
          /* on the same rank we remember pointers for memcpy */
          cp_len = byte_len;
          dest_cp = rb;
          *rq++ = sc_MPI_REQUEST_NULL;
        }
        else {
          /* we receive a proper message */
          mpiret = sc_MPI_Irecv (rb, byte_len, sc_MPI_BYTE, q,
                                 tag, mpicomm, rq++);
          SC_CHECK_MPI (mpiret);
        }
        rb += byte_len;
      }
    }
    P4EST_ASSERT (rb - (char *) dest_data ==
                  (ptrdiff_t) ((dest_end - dest_begin) * data_size));
  }

  /* figure out subset of processes to send to */
  if (src_begin < src_end) {
    P4EST_ASSERT (src_data != NULL);

    /* our process as the sender is not empty */
    first_receiver = p4est_bsearch_partition (src_begin, dest_gfq, mpisize);
    P4EST_ASSERT (0 <= first_receiver && first_receiver < mpisize);
    last_receiver =
      p4est_bsearch_partition (src_end - 1, &dest_gfq[first_receiver],
                               mpisize - first_receiver) + first_receiver;
    P4EST_ASSERT (first_receiver <= last_receiver && last_receiver < mpisize);
    tc->num_receivers = last_receiver - first_receiver + 1;
    P4EST_ASSERT (tc->num_receivers > 0);

    /* go through receiver processes and post send calls */
    gend = src_begin;
    rq = tc->send_req = P4EST_ALLOC (sc_MPI_Request, tc->num_receivers);
    rb = (char *) src_data;
    for (q = first_receiver; q <= last_receiver; ++q) {
      /* prepare positions for the receiver process q */
      gbegin = gend;
      gend = dest_gfq[q + 1];
      if (gend > src_end) {
        P4EST_ASSERT (q == last_receiver);
        gend = src_end;
      }
      P4EST_ASSERT (q == first_receiver || q == last_receiver ?
                    gbegin < gend : gbegin <= gend);

      /* choose how to treat the receiver process */
      if (gbegin == gend) {
        /* the receiver process is empty; we need no message */
        P4EST_ASSERT (first_receiver < q && q < last_receiver);
        *rq++ = sc_MPI_REQUEST_NULL;
      }
      else {
        /* nonzero message for this receiver */
        byte_len = (size_t) (gend - gbegin) * data_size;
        if (q == mpirank) {
          /* on the same rank we remember pointers for memcpy */
          P4EST_ASSERT (cp_len == byte_len);
          src_cp = rb;
          *rq++ = sc_MPI_REQUEST_NULL;
        }
        else {
          /* we send a proper message */
          mpiret = sc_MPI_Isend (rb, byte_len, sc_MPI_BYTE, q,
                                 tag, mpicomm, rq++);
          SC_CHECK_MPI (mpiret);
        }
        rb += byte_len;
      }
    }
    P4EST_ASSERT (rb - (char *) src_data ==
                  (ptrdiff_t) ((src_end - src_begin) * data_size));
  }

  /* copy the data that remains local */
  P4EST_ASSERT ((dest_cp == NULL) == (src_cp == NULL));
  if (cp_len > 0) {
    P4EST_ASSERT (dest_cp != NULL && src_cp != NULL);
    memcpy (dest_cp, src_cp, cp_len);
  }

  /* the rest goes into the p4est_transfer_fixed_end function */
  return tc;
}

void
p4est_transfer_end (p4est_transfer_context_t * tc)
{
  int                 mpiret;

  P4EST_ASSERT (tc != NULL);

  /* wait for messages to complete and deallocate request buffers */
  if (tc->num_senders > 0) {
    mpiret = sc_MPI_Waitall (tc->num_senders, tc->recv_req,
                             sc_MPI_STATUSES_IGNORE);
    SC_CHECK_MPI (mpiret);
  }
  if (tc->num_receivers > 0) {
    mpiret = sc_MPI_Waitall (tc->num_receivers, tc->send_req,
                             sc_MPI_STATUSES_IGNORE);
    SC_CHECK_MPI (mpiret);
  }
  P4EST_FREE (tc->recv_req);
  P4EST_FREE (tc->send_req);

  /* the context must disappear */
  P4EST_FREE (tc);
}

void
p4est_transfer_fixed_end (p4est_transfer_context_t * tc)
{
  P4EST_ASSERT (tc != NULL);
  P4EST_ASSERT (tc->variable == 0);

  p4est_transfer_end (tc);
}

void
p4est_transfer_custom (const p4est_gloidx_t * dest_gfq,
                       const p4est_gloidx_t * src_gfq,
                       sc_MPI_Comm mpicomm, int tag,
                       void *dest_data, const int *dest_sizes,
                       const void *src_data, const int *src_sizes)
{
  p4est_transfer_context_t *tc;

  tc = p4est_transfer_custom_begin (dest_gfq, src_gfq, mpicomm, tag,
                                    dest_data, dest_sizes,
                                    src_data, src_sizes);
  p4est_transfer_custom_end (tc);
}

static p4est_transfer_context_t *
p4est_transfer_begin (const p4est_gloidx_t * dest_gfq,
                      const p4est_gloidx_t * src_gfq,
                      sc_MPI_Comm mpicomm, int tag,
                      void *dest_data, const int *dest_sizes,
                      const void *src_data, const int *src_sizes,
                      size_t item_size, int variable)
{
  p4est_transfer_context_t *tc;
  int                 mpiret;
  int                 mpisize, mpirank;
  int                 q;
  int                 first_sender, last_sender;
#ifdef P4EST_ENABLE_DEBUG
  int                 old_last_sender, old_last_receiver;
#endif
  int                 first_receiver, last_receiver;
  int                 i, ilen;
  const int          *rs;
  char               *rb;
  char               *dest_cp, *src_cp;
  size_t              byte_len, cp_len;
  p4est_gloidx_t      dest_begin, dest_end;
  p4est_gloidx_t      src_begin, src_end;
  p4est_gloidx_t      gbegin, gend;
  sc_MPI_Request     *rq;

  /* consistency of internal helper function */
  P4EST_ASSERT (variable == 1 || variable == 2);
  P4EST_ASSERT ((variable == 1 && item_size == 1) || variable == 2);

  /* setup context structure */
  tc = P4EST_ALLOC_ZERO (p4est_transfer_context_t, 1);
  tc->variable = variable;

  /* there is nothing to do when there is no data */
  if (item_size == 0) {
    return tc;
  }

  /* grab local partition information */
  p4est_transfer_assign_comm (dest_gfq, src_gfq, mpicomm, &mpisize, &mpirank);
  dest_begin = dest_gfq[mpirank];
  dest_end = dest_gfq[mpirank + 1];
  src_begin = src_gfq[mpirank];
  src_end = src_gfq[mpirank + 1];

  /* prepare data copy for local overlap */
  dest_cp = src_cp = NULL;
  cp_len = 0;

  /* figure out subset of processes to receive from */
  if (dest_begin < dest_end) {
    P4EST_ASSERT (dest_sizes != NULL);

    /* our process as the receiver is not empty */
    first_sender = p4est_bsearch_partition (dest_begin, src_gfq, mpisize);
    P4EST_ASSERT (0 <= first_sender && first_sender < mpisize);
    last_sender =
      p4est_bsearch_partition (dest_end - 1, &src_gfq[first_sender],
                               mpisize - first_sender) + first_sender;
#ifdef P4EST_ENABLE_DEBUG
    old_last_sender =
      p4est_bsearch_partition (dest_end - 1, src_gfq, mpisize);
    P4EST_ASSERT (last_sender == old_last_sender);
#endif
    P4EST_ASSERT (first_sender <= last_sender && last_sender < mpisize);
    tc->num_senders = last_sender - first_sender + 1;
    P4EST_ASSERT (tc->num_senders > 0);

    /* go through sender processes and post receive calls */
    gend = dest_begin;
    rq = tc->recv_req = P4EST_ALLOC (sc_MPI_Request, tc->num_senders);
    rb = (char *) dest_data;
    rs = dest_sizes;
    for (q = first_sender; q <= last_sender; ++q) {
      /* prepare positions for the sender process q */
      gbegin = gend;
      gend = src_gfq[q + 1];
      if (gend > dest_end) {
        P4EST_ASSERT (q == last_sender);
        gend = dest_end;
      }
      P4EST_ASSERT (q == first_sender || q == last_sender ?
                    gbegin < gend : gbegin <= gend);

      /* determine message size for this sender */
      byte_len = 0;
      ilen = (int) (gend - gbegin);
      for (i = 0; i < ilen; ++i) {
        byte_len += item_size * *rs++;
      }

      /* choose how to treat the sender process */
      if (byte_len == 0) {
        /* the sender process or the message is empty; we need no message */
        *rq++ = sc_MPI_REQUEST_NULL;
      }
      else {
        P4EST_ASSERT (dest_data != NULL);
        if (q == mpirank) {
          /* on the same rank we remember pointers for memcpy */
          cp_len = byte_len;
          dest_cp = rb;
          *rq++ = sc_MPI_REQUEST_NULL;
        }
        else {
          /* we receive a proper message */
          mpiret = sc_MPI_Irecv (rb, byte_len, sc_MPI_BYTE, q,
                                 tag, mpicomm, rq++);
          SC_CHECK_MPI (mpiret);
        }
        rb += byte_len;
      }
    }
    P4EST_ASSERT (rs - dest_sizes == (ptrdiff_t) (dest_end - dest_begin));
  }

  /* figure out subset of processes to send to */
  if (src_begin < src_end) {
    P4EST_ASSERT (src_sizes != NULL);

    /* our process as the sender is not empty */
    first_receiver = p4est_bsearch_partition (src_begin, dest_gfq, mpisize);
    P4EST_ASSERT (0 <= first_receiver && first_receiver < mpisize);
    last_receiver =
      p4est_bsearch_partition (src_end - 1, &dest_gfq[first_receiver],
                               mpisize - first_receiver) + first_receiver;
#ifdef P4EST_ENABLE_DEBUG
    old_last_receiver =
      p4est_bsearch_partition (src_end - 1, dest_gfq, mpisize);
    P4EST_ASSERT (last_receiver == old_last_receiver);
#endif
    P4EST_ASSERT (first_receiver <= last_receiver && last_receiver < mpisize);
    tc->num_receivers = last_receiver - first_receiver + 1;
    P4EST_ASSERT (tc->num_receivers > 0);

    /* go through receiver processes and post send calls */
    gend = src_begin;
    rq = tc->send_req = P4EST_ALLOC (sc_MPI_Request, tc->num_receivers);
    rb = (char *) src_data;
    rs = src_sizes;
    for (q = first_receiver; q <= last_receiver; ++q) {
      /* prepare positions for the receiver process q */
      gbegin = gend;
      gend = dest_gfq[q + 1];
      if (gend > src_end) {
        P4EST_ASSERT (q == last_receiver);
        gend = src_end;
      }
      P4EST_ASSERT (q == first_receiver || q == last_receiver ?
                    gbegin < gend : gbegin <= gend);

      /* determine message size for this receiver */
      byte_len = 0;
      ilen = (int) (gend - gbegin);
      for (i = 0; i < ilen; ++i) {
        byte_len += item_size * *rs++;
      }

      /* choose how to treat the receiver process */
      if (byte_len == 0) {
        /* the receiver process or the message is empty; we need no message */
        *rq++ = sc_MPI_REQUEST_NULL;
      }
      else {
        P4EST_ASSERT (src_data != NULL);
        if (q == mpirank) {
          /* on the same rank we remember pointers for memcpy */
          P4EST_ASSERT (cp_len == byte_len);
          src_cp = rb;
          *rq++ = sc_MPI_REQUEST_NULL;
        }
        else {
          /* we send a proper message */
          mpiret = sc_MPI_Isend (rb, byte_len, sc_MPI_BYTE, q,
                                 tag, mpicomm, rq++);
          SC_CHECK_MPI (mpiret);
        }
        rb += byte_len;
      }
    }
    P4EST_ASSERT (rs - src_sizes == (ptrdiff_t) (src_end - src_begin));
  }

  /* copy the data that remains local */
  P4EST_ASSERT ((dest_cp == NULL) == (src_cp == NULL));
  if (cp_len > 0) {
    P4EST_ASSERT (dest_cp != NULL && src_cp != NULL);
    memcpy (dest_cp, src_cp, cp_len);
  }

  /* the rest goes into the p4est_transfer_custom_end function */
  return tc;
}

p4est_transfer_context_t *
p4est_transfer_custom_begin (const p4est_gloidx_t * dest_gfq,
                             const p4est_gloidx_t * src_gfq,
                             sc_MPI_Comm mpicomm, int tag,
                             void *dest_data, const int *dest_sizes,
                             const void *src_data, const int *src_sizes)
{
  return p4est_transfer_begin
    (dest_gfq, src_gfq, mpicomm, tag,
     dest_data, dest_sizes, src_data, src_sizes, 1, 1);
}

p4est_transfer_context_t *
p4est_transfer_items_begin (const p4est_gloidx_t * dest_gfq,
                            const p4est_gloidx_t * src_gfq,
                            sc_MPI_Comm mpicomm, int tag,
                            void *dest_data, const int *dest_counts,
                            const void *src_data, const int *src_counts,
                            size_t item_size)
{
  return p4est_transfer_begin
    (dest_gfq, src_gfq, mpicomm, tag,
     dest_data, dest_counts, src_data, src_counts, item_size, 2);
}

void
p4est_transfer_custom_end (p4est_transfer_context_t * tc)
{
  P4EST_ASSERT (tc != NULL);
  P4EST_ASSERT (tc->variable == 1);

  p4est_transfer_end (tc);
}

void
p4est_transfer_items (const p4est_gloidx_t * dest_gfq,
                      const p4est_gloidx_t * src_gfq,
                      sc_MPI_Comm mpicomm, int tag,
                      void *dest_data, const int *dest_sizes,
                      const void *src_data, const int *src_sizes,
                      size_t item_size)
{
  p4est_transfer_context_t *tc;

  tc = p4est_transfer_items_begin (dest_gfq, src_gfq, mpicomm, tag,
                                   dest_data, dest_sizes,
                                   src_data, src_sizes, item_size);
  p4est_transfer_items_end (tc);
}

void
p4est_transfer_items_end (p4est_transfer_context_t * tc)
{
  P4EST_ASSERT (tc != NULL);
  P4EST_ASSERT (tc->variable == 2);

  p4est_transfer_end (tc);
}

void p4est_transfer_search_destroy (p4est_transfer_search_t *c)
{
  if (c != NULL && c->points != NULL) 
  {
    sc_array_destroy_null (&c->points);
  }
}

/** Communication metadata for \ref p4est_transfer_search. */
typedef struct p4est_transfer_meta
{
  /* in the following p refers to the local rank, and q any rank */
  
  /* data used for sending */
  /* number of points that p receives in this iteration */
  size_t num_incoming;
  /* q -> {points that p is sending to q} */
  sc_array_t **send_buffers;
  /* ranks receiving points from p */
  sc_array_t *receivers;
  /* number of points each receiver gets from p */
  sc_array_t *recvs_counts;

  /* data used for receiving */
  /* ranks sending points to p */
  sc_array_t *senders;
  /* number of points p gets from each sender */
  sc_array_t *senders_counts;
  /* q -> byte offset to receive message from q at */
  size_t * offsets;
} p4est_transfer_meta_t;

/** Safely NULL-init transfer search metadata */
static void
init_transfer_meta (p4est_transfer_meta_t *meta)
{
  meta->send_buffers = NULL;
  meta->receivers = NULL;
  meta->recvs_counts = NULL;
  meta->senders = NULL;
  meta->senders_counts = NULL;
  meta->offsets = NULL;
}

static void 
destroy_transfer_meta (p4est_transfer_meta_t *meta, int num_procs) 
{
  /* destroy send data */
  if (meta->receivers != NULL) {
    sc_array_destroy_null (&meta->receivers);
  }
  if (meta->recvs_counts != NULL) {
    sc_array_destroy_null (&meta->recvs_counts);
  }
  if (meta->send_buffers != NULL) {
    for (int q = 0; q < num_procs; q++) {
      if (meta->send_buffers[q] != NULL) {
        sc_array_destroy_null (&meta->send_buffers[q]);
      }
    }
  P4EST_FREE (meta->send_buffers);
  }

  /* destroy receive data */
  if (meta->senders != NULL) {
    sc_array_destroy_null (&meta->senders);
  }
  if (meta->senders_counts != NULL) {
    sc_array_destroy_null (&meta->senders_counts);
  }
  P4EST_FREE (meta->offsets);
}

/** Internal context for \ref p4est_transfer_search.
 * 
 * Allows us to access the following variables in the point callback during
 * \ref p4est_search_partition.
 */
typedef struct p4est_transfer_internal 
{
  /* point-quadrant intersection function */
  p4est_intersect_t        intersect;
  /* stores the last process we detected as intersecting each point */
  int                     *last_procs;
  /* communication metadata */
  p4est_transfer_meta_t   *resp, *own;
  /* the data to search with and then transfer */
  p4est_transfer_search_t *c;
  /* user context passed to intersect */
  void                    *user_pointer;

  /* p4est data - NULL if running gfx/gfp */
  p4est_t *p4est;

  /* data needed if we do not have a full p4est */
  /* global first quadrant array - NULL if running gfp */
  const p4est_gloidx_t *gfq;
  /* global first position array */
  const p4est_quadrant_t *gfp;
  /* number of processors encoded in gfq (plus one). */
  int nmemb;
  /* tree number matching the contents of gfq */
  p4est_topidx_t num_trees;
  /* MPI communicator */
  sc_MPI_Comm mpicomm;
<<<<<<< HEAD
}
p4est_transfer_internal_t;

=======

  /* config option to save points not owned by any process */
  int save_unowned;
}
p4est_transfer_internal_t;

/** Push point \a pi into the send buffer for \a receiver */
static void
push_to_send_buffer (p4est_transfer_meta_t *meta, 
                     p4est_transfer_search_t *c,
                     p4est_locidx_t pi, int receiver)
{
  size_t point_size = c->points->elem_size;

  /* initialise receiver send buffer if it not already initialised */
  if (meta->send_buffers[receiver] == NULL) {
    meta->send_buffers[receiver] = sc_array_new (point_size);
  }

  /* add point to send buffer */
  memcpy (sc_array_push (meta->send_buffers[receiver]),
          sc_array_index(c->points, pi),
          point_size);
}

>>>>>>> 2e48df6b
/** Point callback for \ref p4est_search_partition in compute_send_buffers 
 * 
 * \param[in,out] p4est We only use the user pointer which points to our
 *                      internal context. This may be a fake p4est.
 * \param[in] which_tree The tree containing the quadrant
 * \param[in] quadrant The quadrant
 * \param[in] pfirst The first rank owning the quadrant
 * \param[in] plast The last rank owning the quadrant
 * \param[in] point_index Points to the search object representing the point.
 *                        The search objejct is the index of the point, not
 *                        the point itself.
 */
static int
transfer_search_point (p4est_t *p4est, p4est_topidx_t which_tree,
                       p4est_quadrant_t *quadrant, int pfirst, int plast,
                       void *point_index)
{  
  /* context */
  p4est_transfer_internal_t *internal =
      (p4est_transfer_internal_t *) p4est->user_pointer;

  /* communication metadata containing the send buffers we add to */
  p4est_transfer_meta_t *resp = internal->resp;
  p4est_transfer_meta_t *own = internal->own;

  /* the points to search with and then transfer */
  p4est_transfer_search_t *c = internal->c;

<<<<<<< HEAD
  /* point size */
  size_t point_size = c->points->elem_size;

=======
>>>>>>> 2e48df6b
  /* last process which we recorded this point as being sent to */
  int                 last_proc;

  /* point index */
  p4est_locidx_t      pi = *(p4est_locidx_t *) point_index;

  /* sanity checks */
  P4EST_ASSERT (internal != NULL);
  P4EST_ASSERT (0 <= pfirst && pfirst <= plast);
  P4EST_ASSERT (pi < c->num_resp);

  /* if current quadrant has multiple owners */
  if (pfirst < plast) { /* TODO: check last_proc to terminate early here? */
    /* point follows recursion when it intersects the quadrant */
    return internal->intersect (which_tree, quadrant, sc_array_index (c->points, pi),
                          internal->user_pointer);
  }

  /* current quadrant has a single owner */
  P4EST_ASSERT (pfirst == plast);

  if (!internal->intersect (which_tree, quadrant, sc_array_index (c->points, pi),
                      internal->user_pointer)) {
    /* point does not intersect this quadrant */
    return 0;
  }

  /* get last process whose domain we have already recorded as intersecting 
   * this point
   */
  last_proc = internal->last_procs[pi];

  /* since we traverse in order we expect not to have seen this point in
   * in higher process domains yet
   */
  P4EST_ASSERT (last_proc <= pfirst);

  if (last_proc == pfirst) {
    /* we have found an already recorded process */
    return 0;
  }
  /* otherwise we have found a new process intersecting the point */

  /* record this new process */
  internal->last_procs[pi] = pfirst;

  /* add point to corresponding send buffer */
  if (last_proc == -1) {
    /* first process intersecting point should own it and be responsible for
       its propagation */
<<<<<<< HEAD

    /* initialise (resp) message to pfirst if it not already initialised */
    if (resp->send_buffers[pfirst] == NULL) {
      resp->send_buffers[pfirst] = sc_array_new (point_size);
    }

    /* add point to message */
    memcpy (sc_array_push (resp->send_buffers[pfirst]),
            sc_array_index(c->points, pi),
            point_size);
  }
  else {
    /* process should own point but not be responsible for its propagation */

    /* initialise (own) message to pfirst if it not already initialised */
    if (own->send_buffers[pfirst] == NULL) {
      own->send_buffers[pfirst] = sc_array_new (point_size);
    }

    /* add point to message */
    memcpy (sc_array_push (own->send_buffers[pfirst]),
            sc_array_index(c->points, pi),
            point_size);
=======
    push_to_send_buffer (resp, c, pi, pfirst);
  }
  else {
    /* process should own point but not be responsible for its propagation */
    push_to_send_buffer (own, c, pi, pfirst);
>>>>>>> 2e48df6b
  }

  /* end recursion */
  return 0;
}

/** Prepare outgoing buffers of points to propagate.
 * 
 * \param[in, out] p4est_transfer_internal Internal context
 * \param[in] num_procs number of MPI processes
 */
static void
compute_send_buffers (p4est_transfer_internal_t *internal,
<<<<<<< HEAD
                      int num_procs)
=======
                      int num_procs, int rank)
>>>>>>> 2e48df6b
{
  sc_array_t *search_objects;
  p4est_transfer_search_t *c = internal->c;
  p4est_transfer_meta_t *resp = internal->resp;
  p4est_transfer_meta_t *own = internal->own;

  /* Initialise last_procs to -1 to signify no points have been added to send
     buffers. */
  /* Here we are relying on the fact that the char -1 is 11111111 in bits,
     and so the resulting int array will be filled with -1. */
  internal->last_procs = P4EST_ALLOC (int, c->num_resp);
  memset (internal->last_procs, -1, c->num_resp * sizeof (int));

  /* initialise index of outgoing message buffers */
  own->send_buffers = P4EST_ALLOC (sc_array_t *, num_procs);
  resp->send_buffers = P4EST_ALLOC (sc_array_t *, num_procs);

  /* initialise outgoing message buffers to NULL */
  for (int q = 0; q < num_procs; q++) {
    own->send_buffers[q] = NULL;
    resp->send_buffers[q] = NULL;
  }

    /* set up search objects for partition search */
  search_objects = sc_array_new_count (sizeof (p4est_locidx_t), c->num_resp);
  for (p4est_locidx_t il = 0; il < c->num_resp; ++il) {
    *(p4est_locidx_t *) sc_array_index (search_objects, il) = il;
  }

  /* add points to the relevant send buffers (by partition search) */

  if (internal->p4est != NULL) {
    /* We are running p4est_transfer_search */
<<<<<<< HEAD

=======
>>>>>>> 2e48df6b
    /* Run search to add points to buffers */
    p4est_search_partition (internal->p4est, 0, NULL, transfer_search_point,
                            search_objects);
  }
  else if (internal->gfq != NULL) {
    /* We are running p4est_transfer_search_gfx  */
<<<<<<< HEAD

=======
>>>>>>> 2e48df6b
    /* Run search to add points to buffers */
    p4est_search_partition_gfx (internal->gfq, internal->gfp, internal->nmemb,
                                internal->num_trees, 0, internal, NULL,
                                transfer_search_point, search_objects);
  }
  else {
    /* We are running p4est_transfer_search_gfp */
<<<<<<< HEAD

=======
>>>>>>> 2e48df6b
    /* Run search to add points to buffers */
    p4est_search_partition_gfp (internal->gfp, internal->nmemb, 
                                internal->num_trees, 0, internal, NULL,
                                transfer_search_point, search_objects);
  }

<<<<<<< HEAD
=======
  /* save points that do not intersect any process domain, if configured to */
  if (internal->save_unowned) {
    for (p4est_locidx_t il = 0; il < c->num_resp; ++il) {
      if (internal->last_procs[il] == -1) {
        push_to_send_buffer (resp, c, il, rank);
      }
    }
  }

>>>>>>> 2e48df6b
  /* clean up */
  sc_array_destroy_null (&search_objects);
  P4EST_FREE (internal->last_procs);
}

/** Update communication metadata with which processes p is sending points to
 *  and how many points are being sent to each of these. 
 * 
 *  The output is stored in the fields meta->receivers and meta->recvs_counts.
 *  We assume comm->send_buffers is already populated.
 * 
 * \param[in,out] meta communication metadata
 * \param[in] point_size byte size of points
 * \param[in] num_procs number of mpi processes
 * \param[in] rank rank of the local process
 */
static int
compute_receivers (p4est_transfer_meta_t *meta, 
                    size_t point_size, int num_procs, int rank)
{
  int                 err = 0;
  
  /* initialize receivers and receiver counts */
  meta->receivers = sc_array_new (sizeof (int));
  meta->recvs_counts = sc_array_new (sizeof (size_t));

  /* compute receivers and counts */
  for (int q = 0; q < num_procs; q++) {
    if (meta->send_buffers[q] != NULL) {
      /* check that the number of points communicated will not overflow int */
      if (meta->send_buffers[q]->elem_count * point_size > (size_t) INT_MAX) {
        P4EST_LERRORF ("Message of %lld points from rank %d to rank %d is "
                       "too large.\n",
                       (long long) meta->send_buffers[q]->elem_count, rank, q);
        err = 1;
        break;
      }

      /* add q to receivers */
      *(int *) sc_array_push (meta->receivers) = q;

      /* record how many points p is sending to q */
      *(size_t *) sc_array_push (meta->recvs_counts) =
        meta->send_buffers[q]->elem_count;
    }
  }
  P4EST_ASSERT (meta->receivers->elem_count ==
                meta->recvs_counts->elem_count);

  return err;
}

/** Post non-blocking sends for points in the given communication data.
 * 
 * To each rank q in meta->receivers we send the points stored at 
 * meta->send_buffers[q]
 * 
 * \param[in]   meta        communication data
 * \param[in]   mpicomm     MPI communicator
 * \param[out]  req         request storage of same length as comm->receivers
 * \param[in]   point_size  size of a single point
 */
static void
post_sends (p4est_transfer_meta_t *meta,
            sc_MPI_Comm mpicomm, sc_MPI_Request *req, size_t point_size)
{
  int                 mpiret;
  int                 q;
  int                 rank;

  /* get rank */
  mpiret = sc_MPI_Comm_rank (mpicomm, &rank);
  SC_CHECK_MPI (mpiret);

  /* for each receiver q */
  for (int i = 0; i < (int) meta->receivers->elem_count; i++) {
    q = *(int *) sc_array_index_int (meta->receivers, i);

    if (q != rank) {
      /* post non-blocking send of points to q */
      mpiret = sc_MPI_Isend (sc_array_index (meta->send_buffers[q], 0),
                             meta->send_buffers[q]->elem_count * point_size,
                             sc_MPI_BYTE, q, 0, mpicomm, req + i);
      SC_CHECK_MPI (mpiret);
    }
    else {
      /* we do not send a message to ourself with MPI; copy is faster */
      req[i] = sc_MPI_REQUEST_NULL;
    }
  }
}

/** Update communication metadata with total number of incoming points, and 
 *  offsets to receive incoming points at. 
 * 
 *  The outputs are stored in the fields meta->num_incoming and meta->offsets.
 *  We assume that meta->senders and meta->senders_counts are already
 *  populated.
 * 
 * \param[in,out] meta communication metadata.
 */
static void
compute_offsets_and_num_incoming (p4est_transfer_meta_t *meta, size_t point_size) {
  /* initialize offset array */
  meta->num_incoming = 0;
  meta->offsets = P4EST_ALLOC (size_t, meta->senders->elem_count);

  /* compute offsets */
  for (int i = 0; i < (int) meta->senders->elem_count; i++) {
    meta->offsets[i] = meta->num_incoming * point_size;
    meta->num_incoming +=
      *(size_t *) sc_array_index_int (meta->senders_counts, i);
  }
}

/** Post non-blocking receives for senders in the given communication data.
 *  If there is a message for ourself then we copy it manually here rather
 *  than receiving it through MPI.
 * 
 *  We expect to receive points from each sender in meta->senders. The number
 *  of points each sender is sending is stored in meta->senders_counts (with
 *  corresponding indexing). We receive each message at the offset stored in
 *  meta->offsets (again with corresponding indexing).
 * 
 *  \param[in] meta communication data
 *  \param[in,out] recv_buffer points to array where received points are stored
 *  \param[out] req request storage of same length as meta->senders
 *  \param[in] mpicomm MPI communicator
 *  \param[in] point_size size of a single point
*/
static void
post_receives (p4est_transfer_meta_t * meta,
               char *recv_buffer,
               sc_MPI_Request *req, sc_MPI_Comm mpicomm, size_t point_size)
{
  int                 mpiret;
  int                 q;
  int                 rank;
  void               *self_dest = NULL;

  /* get rank */
  mpiret = sc_MPI_Comm_rank (mpicomm, &rank);
  SC_CHECK_MPI (mpiret);

  /* for each sender q */
  for (int i = 0; i < (int) meta->senders->elem_count; i++) {
    q = *(int *) sc_array_index_int (meta->senders, i);

    if (q != rank) {
      /* post non-blocking receive for points from q */
      mpiret = sc_MPI_Irecv (((char *) recv_buffer) + meta->offsets[i],
                             (*(size_t *)
                              sc_array_index_int (meta->senders_counts,
                                                  i)) * point_size,
                             sc_MPI_BYTE, q, 0, mpicomm, req + i);
      SC_CHECK_MPI (mpiret);
    }
    else {
      /* we do not receive a message from ourself with MPI; copy is faster */
      req[i] = sc_MPI_REQUEST_NULL;
      /* set receive buffer */
      self_dest = ((char *) recv_buffer) + meta->offsets[i];
    }
  }
  /* receive requests have been posted */

  /* if the message to ourself was non-empty */
  if (self_dest != NULL) {
    /* copy message to self manually rather than post receive request */
    memcpy (self_dest, sc_array_index (meta->send_buffers[rank], 0),
            meta->send_buffers[rank]->elem_count * point_size);
  }
}

/** Central execution pathway for p4est_transfer_search, 
 * p4est_transfer_search_gfx and p4est_transfer_search_gfp.
 * 
 * \param[in] p4est Value of NULL indicates we are running gfx or gfp.
 * \param[in] gfq Value of NULL indicates we are running gfp.
 * \param[in] nmemb Number of processors encoded in \a gfp (plus one).
 * \param[in] num_trees Tree number must match the contents of \a gfp.
 */
static int
p4est_transfer_search_internal (p4est_transfer_internal_t *internal);

int
p4est_transfer_search (p4est_t *p4est, p4est_transfer_search_t *c, 
<<<<<<< HEAD
                       p4est_intersect_t intersect)
=======
                       p4est_intersect_t intersect, int save_unowned)
>>>>>>> 2e48df6b
{
  int err;

  /* Init internal context */
  p4est_transfer_internal_t internal;
  internal.c = c;
  internal.intersect = intersect;
  internal.p4est = p4est;
  internal.mpicomm = p4est->mpicomm;
<<<<<<< HEAD
=======
  internal.save_unowned =  save_unowned;
>>>>>>> 2e48df6b

  /* Safe init for variables that are set later */
  internal.resp = NULL;
  internal.own = NULL;
  internal.last_procs = NULL;

  /* These variables are not used because internal.p4est is not NULL */
  internal.gfp = NULL;
  internal.gfq = NULL;
  internal.nmemb = -1;
  internal.num_trees = -1;

  /* Store p4est user pointer inside internal context */
  internal.user_pointer = p4est->user_pointer;
  /* Temporarily replace user pointer with internal context */
  p4est->user_pointer = &internal;

  /* Enter transfer search */
  err = p4est_transfer_search_internal (&internal);

  /* Restore user pointer */
  p4est->user_pointer = internal.user_pointer;

  /* Return 0 if transfer was successful */
  return err;
}

int 
p4est_transfer_search_gfx (const p4est_gloidx_t *gfq,
                            const p4est_quadrant_t *gfp,
                            int nmemb, p4est_topidx_t num_trees,
                            void *user_pointer,
                            sc_MPI_Comm mpicomm,
                            p4est_transfer_search_t *c,
<<<<<<< HEAD
                            p4est_intersect_t intersect)
=======
                            p4est_intersect_t intersect,
                            int save_unowned)
>>>>>>> 2e48df6b
{
  /* Init internal context */
  p4est_transfer_internal_t internal;
  internal.c = c;
  internal.intersect = intersect;
  internal.user_pointer = user_pointer;
  internal.mpicomm = mpicomm;
<<<<<<< HEAD
=======
  internal.save_unowned = save_unowned;
>>>>>>> 2e48df6b

  /* Safe init for variables that are set later */
  internal.resp = NULL;
  internal.own = NULL;
  internal.last_procs = NULL;

  /* Indicates that we are not searching with an actual p4est */
  internal.p4est = NULL;

  /* Fields needed for search_partition_gfx */
  internal.gfq = gfq;
  internal.gfp = gfp;
  internal.nmemb = nmemb;
  internal.num_trees = num_trees;

  /* Enter transfer search */
  return p4est_transfer_search_internal (&internal);
}

int
p4est_transfer_search_gfp (const p4est_quadrant_t *gfp, int nmemb,
                            p4est_topidx_t num_trees,
                            void *user_pointer,
                            sc_MPI_Comm mpicomm,
                            p4est_transfer_search_t *c,
<<<<<<< HEAD
                            p4est_intersect_t intersect)
=======
                            p4est_intersect_t intersect,
                            int save_unowned)
>>>>>>> 2e48df6b
{
  /* Init internal context */
  p4est_transfer_internal_t internal;
  internal.c = c;
  internal.intersect = intersect;
  internal.user_pointer = user_pointer;
  internal.mpicomm = mpicomm;
<<<<<<< HEAD
=======
  internal.save_unowned = save_unowned;
>>>>>>> 2e48df6b

  /* Safe init for variables that are set later */
  internal.resp = NULL;
  internal.own = NULL;
  internal.last_procs = NULL;

  /* Indicates that we are not searching with an actual p4est */
  internal.p4est = NULL;

  /* Indicates that we do not have a gfq */
  internal.gfq = NULL;

  /* Fields needed for search_partition_gfp */
  internal.gfp = gfp;
  internal.nmemb = nmemb;
  internal.num_trees = num_trees;

  /* Enter transfer search */
  return p4est_transfer_search_internal (&internal);
}

int 
p4est_transfer_search_internal (p4est_transfer_internal_t *internal)
{
  int                 mpiret;
  int                 num_procs, rank;
  sc_MPI_Comm         mpicomm = internal->mpicomm;
  int                 errsend = 0;
  int                 err = 0;
  p4est_transfer_search_t *c = internal->c;
  const size_t        point_size = c->points->elem_size;
  p4est_transfer_meta_t   resp;
  p4est_transfer_meta_t   own;

  /* Point context to communication metadata */
  internal->resp = &resp;
  internal->own = &own;

  /* requests for sending to receivers */
  sc_MPI_Request     *send_req = NULL;
<<<<<<< HEAD
  int                 num_send_reqs;
=======
  int                 num_send_reqs = -1;
>>>>>>> 2e48df6b
  /* requests for receiving from senders */
  sc_MPI_Request     *recv_req = NULL;
  int                 num_recv_reqs;
  /* number of incoming points */
  size_t              num_incoming;

  /* Init metadata fields to NULL */
  init_transfer_meta (&resp);
  init_transfer_meta (&own);

  /* Get rank and total process count */
  mpiret = sc_MPI_Comm_rank (mpicomm, &rank);
  SC_CHECK_MPI (mpiret);
  mpiret = sc_MPI_Comm_size (mpicomm, &num_procs);
  SC_CHECK_MPI (mpiret);
  
  /* use search_partition to put points in appropriate send buffers */
<<<<<<< HEAD
  compute_send_buffers (internal, num_procs);
=======
  compute_send_buffers (internal, num_procs, rank);
>>>>>>> 2e48df6b

  /* record which processes p is sending points to and how many points each
     process receives */
  /* note: an error is recorded here if p is attempting to send more than 
     INT_MAX bytes in an own or resp message to another process. We defer
     synchronising these errors until just before calling sc_notify_ext
     to avoid creating an unnecessary synchronisation point */
  errsend = compute_receivers (&resp, point_size, num_procs, rank);
  errsend = errsend
    || compute_receivers (&own, point_size, num_procs, rank);

  /* if messages from this process are valid then continue optimistically */
  if (!errsend) {
    /* total number of messages this process will send */
    /* conversion is safe as we don't expect 2*num_procs to overflow int */
    num_send_reqs = own.receivers->elem_count + resp.receivers->elem_count;

    /* initialise request array for outgoing messages */
    send_req = P4EST_ALLOC (sc_MPI_Request, num_send_reqs);

    /* post non-blocking sends */
    post_sends (&resp, mpicomm, send_req, point_size);
    post_sends (&own, mpicomm, send_req + resp.receivers->elem_count,
                point_size);

    /* initialize buffers for sc_notify_ext */
    own.senders = sc_array_new (sizeof (int));
    resp.senders = sc_array_new (sizeof (int));
    own.senders_counts = sc_array_new (sizeof (size_t));
    resp.senders_counts = sc_array_new (sizeof (size_t));
  }

  /* synchronise possible message errors */
  mpiret =
    sc_MPI_Allreduce (&errsend, &err, 1, sc_MPI_INT, sc_MPI_LOR, mpicomm);
  SC_CHECK_MPI (mpiret);

  /* if any process had an error we clean up and exit */
  if (err) {
    /* clean up send data */
    destroy_transfer_meta (&resp, num_procs);
    destroy_transfer_meta (&own, num_procs);
    P4EST_FREE (send_req);

    /* return failure */
    return 1;
  }

  /* notify processes receiving points from p and determine processes sending
     to p. Also exchange counts of points being sent. */
  sc_notify_ext (own.receivers, own.senders, own.recvs_counts,
                 own.senders_counts, mpicomm);
  sc_notify_ext (resp.receivers, resp.senders, resp.recvs_counts,
                 resp.senders_counts, mpicomm);

  /* sanity checks */
  P4EST_ASSERT (own.senders->elem_count == own.senders_counts->elem_count);
  P4EST_ASSERT (resp.senders->elem_count == resp.senders_counts->elem_count);

  /* compute number of incoming points, and offsets to store each message */
  compute_offsets_and_num_incoming (&own, point_size);
  compute_offsets_and_num_incoming (&resp, point_size);

  /* total number of points that we are receiving */
  num_incoming = resp.num_incoming + own.num_incoming;

  /* check that we do not receive more than P4EST_LOCIDX_MAX points */
  if (num_incoming > (size_t) P4EST_LOCIDX_MAX) {
    errsend = 1;
<<<<<<< HEAD
    P4EST_LERRORF ("Rank %d would receive %ld points, which exceeds "
                   "P4EST_LOCIDX_MAX\n",
                   rank, num_incoming);
=======
    P4EST_LERRORF ("Rank %d would receive %lld points, which exceeds "
                   "P4EST_LOCIDX_MAX\n",
                   rank, (long long) num_incoming);
>>>>>>> 2e48df6b
  }
  
  /* synchronise possible error of a process receiving too many points */
  mpiret =
    sc_MPI_Allreduce (&errsend, &err, 1, sc_MPI_INT, sc_MPI_LOR, mpicomm);
  SC_CHECK_MPI (mpiret);

  /* if any process had an error we clean up and exit */
  if (err) {
    /* clean up send data */
    destroy_transfer_meta (&resp, num_procs);
    destroy_transfer_meta (&own, num_procs);
    P4EST_FREE (send_req);

    /* return failure */
    return 1;
  }

  /* we delay changing c until all possible soft errors have been checked */
  /* free the points we received last iteration */
  sc_array_destroy_null (&c->points);
  /* update count of points we are responsible for */
  c->num_resp = resp.num_incoming;

  /* allocate memory for incoming points */
  c->points = sc_array_new_count (point_size, num_incoming);

  /* total number of messages received */
  num_recv_reqs = own.senders->elem_count + resp.senders->elem_count;

  /* initialise request array for incoming messages */
  recv_req = P4EST_ALLOC (sc_MPI_Request, num_recv_reqs);

  /* post non-blocking receives */
  post_receives (&resp, c->points->array, recv_req, mpicomm, point_size);
  post_receives (&own,
                 c->points->array + resp.num_incoming * point_size,
                 recv_req + resp.senders->elem_count, 
                 mpicomm,
                 point_size);

  /* wait for messages to send */
  mpiret =
    sc_MPI_Waitall (num_send_reqs, send_req, sc_MPI_STATUSES_IGNORE);
  SC_CHECK_MPI (mpiret);

  /* TODO: we could destroy send/receive data independently? */

  /* Wait to receive messages */
  mpiret =
    sc_MPI_Waitall (num_recv_reqs, recv_req, sc_MPI_STATUSES_IGNORE);
  SC_CHECK_MPI (mpiret);

  /* clean up communication metadata */
  destroy_transfer_meta (&resp, num_procs);
  destroy_transfer_meta (&own, num_procs);
  P4EST_FREE (send_req);
  P4EST_FREE (recv_req);

  /* return success */
  return 0;
}<|MERGE_RESOLUTION|>--- conflicted
+++ resolved
@@ -1585,11 +1585,6 @@
   p4est_topidx_t num_trees;
   /* MPI communicator */
   sc_MPI_Comm mpicomm;
-<<<<<<< HEAD
-}
-p4est_transfer_internal_t;
-
-=======
 
   /* config option to save points not owned by any process */
   int save_unowned;
@@ -1615,7 +1610,6 @@
           point_size);
 }
 
->>>>>>> 2e48df6b
 /** Point callback for \ref p4est_search_partition in compute_send_buffers 
  * 
  * \param[in,out] p4est We only use the user pointer which points to our
@@ -1644,12 +1638,6 @@
   /* the points to search with and then transfer */
   p4est_transfer_search_t *c = internal->c;
 
-<<<<<<< HEAD
-  /* point size */
-  size_t point_size = c->points->elem_size;
-
-=======
->>>>>>> 2e48df6b
   /* last process which we recorded this point as being sent to */
   int                 last_proc;
 
@@ -1700,37 +1688,11 @@
   if (last_proc == -1) {
     /* first process intersecting point should own it and be responsible for
        its propagation */
-<<<<<<< HEAD
-
-    /* initialise (resp) message to pfirst if it not already initialised */
-    if (resp->send_buffers[pfirst] == NULL) {
-      resp->send_buffers[pfirst] = sc_array_new (point_size);
-    }
-
-    /* add point to message */
-    memcpy (sc_array_push (resp->send_buffers[pfirst]),
-            sc_array_index(c->points, pi),
-            point_size);
-  }
-  else {
-    /* process should own point but not be responsible for its propagation */
-
-    /* initialise (own) message to pfirst if it not already initialised */
-    if (own->send_buffers[pfirst] == NULL) {
-      own->send_buffers[pfirst] = sc_array_new (point_size);
-    }
-
-    /* add point to message */
-    memcpy (sc_array_push (own->send_buffers[pfirst]),
-            sc_array_index(c->points, pi),
-            point_size);
-=======
     push_to_send_buffer (resp, c, pi, pfirst);
   }
   else {
     /* process should own point but not be responsible for its propagation */
     push_to_send_buffer (own, c, pi, pfirst);
->>>>>>> 2e48df6b
   }
 
   /* end recursion */
@@ -1744,11 +1706,7 @@
  */
 static void
 compute_send_buffers (p4est_transfer_internal_t *internal,
-<<<<<<< HEAD
-                      int num_procs)
-=======
                       int num_procs, int rank)
->>>>>>> 2e48df6b
 {
   sc_array_t *search_objects;
   p4est_transfer_search_t *c = internal->c;
@@ -1782,20 +1740,12 @@
 
   if (internal->p4est != NULL) {
     /* We are running p4est_transfer_search */
-<<<<<<< HEAD
-
-=======
->>>>>>> 2e48df6b
     /* Run search to add points to buffers */
     p4est_search_partition (internal->p4est, 0, NULL, transfer_search_point,
                             search_objects);
   }
   else if (internal->gfq != NULL) {
     /* We are running p4est_transfer_search_gfx  */
-<<<<<<< HEAD
-
-=======
->>>>>>> 2e48df6b
     /* Run search to add points to buffers */
     p4est_search_partition_gfx (internal->gfq, internal->gfp, internal->nmemb,
                                 internal->num_trees, 0, internal, NULL,
@@ -1803,18 +1753,12 @@
   }
   else {
     /* We are running p4est_transfer_search_gfp */
-<<<<<<< HEAD
-
-=======
->>>>>>> 2e48df6b
     /* Run search to add points to buffers */
     p4est_search_partition_gfp (internal->gfp, internal->nmemb, 
                                 internal->num_trees, 0, internal, NULL,
                                 transfer_search_point, search_objects);
   }
 
-<<<<<<< HEAD
-=======
   /* save points that do not intersect any process domain, if configured to */
   if (internal->save_unowned) {
     for (p4est_locidx_t il = 0; il < c->num_resp; ++il) {
@@ -1824,7 +1768,6 @@
     }
   }
 
->>>>>>> 2e48df6b
   /* clean up */
   sc_array_destroy_null (&search_objects);
   P4EST_FREE (internal->last_procs);
@@ -2012,11 +1955,7 @@
 
 int
 p4est_transfer_search (p4est_t *p4est, p4est_transfer_search_t *c, 
-<<<<<<< HEAD
-                       p4est_intersect_t intersect)
-=======
                        p4est_intersect_t intersect, int save_unowned)
->>>>>>> 2e48df6b
 {
   int err;
 
@@ -2026,10 +1965,7 @@
   internal.intersect = intersect;
   internal.p4est = p4est;
   internal.mpicomm = p4est->mpicomm;
-<<<<<<< HEAD
-=======
   internal.save_unowned =  save_unowned;
->>>>>>> 2e48df6b
 
   /* Safe init for variables that are set later */
   internal.resp = NULL;
@@ -2064,12 +2000,8 @@
                             void *user_pointer,
                             sc_MPI_Comm mpicomm,
                             p4est_transfer_search_t *c,
-<<<<<<< HEAD
-                            p4est_intersect_t intersect)
-=======
                             p4est_intersect_t intersect,
                             int save_unowned)
->>>>>>> 2e48df6b
 {
   /* Init internal context */
   p4est_transfer_internal_t internal;
@@ -2077,10 +2009,7 @@
   internal.intersect = intersect;
   internal.user_pointer = user_pointer;
   internal.mpicomm = mpicomm;
-<<<<<<< HEAD
-=======
   internal.save_unowned = save_unowned;
->>>>>>> 2e48df6b
 
   /* Safe init for variables that are set later */
   internal.resp = NULL;
@@ -2106,12 +2035,8 @@
                             void *user_pointer,
                             sc_MPI_Comm mpicomm,
                             p4est_transfer_search_t *c,
-<<<<<<< HEAD
-                            p4est_intersect_t intersect)
-=======
                             p4est_intersect_t intersect,
                             int save_unowned)
->>>>>>> 2e48df6b
 {
   /* Init internal context */
   p4est_transfer_internal_t internal;
@@ -2119,10 +2044,7 @@
   internal.intersect = intersect;
   internal.user_pointer = user_pointer;
   internal.mpicomm = mpicomm;
-<<<<<<< HEAD
-=======
   internal.save_unowned = save_unowned;
->>>>>>> 2e48df6b
 
   /* Safe init for variables that are set later */
   internal.resp = NULL;
@@ -2163,11 +2085,7 @@
 
   /* requests for sending to receivers */
   sc_MPI_Request     *send_req = NULL;
-<<<<<<< HEAD
-  int                 num_send_reqs;
-=======
   int                 num_send_reqs = -1;
->>>>>>> 2e48df6b
   /* requests for receiving from senders */
   sc_MPI_Request     *recv_req = NULL;
   int                 num_recv_reqs;
@@ -2185,11 +2103,7 @@
   SC_CHECK_MPI (mpiret);
   
   /* use search_partition to put points in appropriate send buffers */
-<<<<<<< HEAD
-  compute_send_buffers (internal, num_procs);
-=======
   compute_send_buffers (internal, num_procs, rank);
->>>>>>> 2e48df6b
 
   /* record which processes p is sending points to and how many points each
      process receives */
@@ -2259,15 +2173,9 @@
   /* check that we do not receive more than P4EST_LOCIDX_MAX points */
   if (num_incoming > (size_t) P4EST_LOCIDX_MAX) {
     errsend = 1;
-<<<<<<< HEAD
-    P4EST_LERRORF ("Rank %d would receive %ld points, which exceeds "
-                   "P4EST_LOCIDX_MAX\n",
-                   rank, num_incoming);
-=======
     P4EST_LERRORF ("Rank %d would receive %lld points, which exceeds "
                    "P4EST_LOCIDX_MAX\n",
                    rank, (long long) num_incoming);
->>>>>>> 2e48df6b
   }
   
   /* synchronise possible error of a process receiving too many points */
