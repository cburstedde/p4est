/*
  This file is part of p4est.
  p4est is a C library to manage a collection (a forest) of multiple
  connected adaptive quadtrees or octrees in parallel.

  Copyright (C) 2010 The University of Texas System
  Additional copyright (C) 2011 individual authors
  Written by Carsten Burstedde, Lucas C. Wilcox, and Tobin Isaac

  p4est is free software; you can redistribute it and/or modify
  it under the terms of the GNU General Public License as published by
  the Free Software Foundation; either version 2 of the License, or
  (at your option) any later version.

  p4est is distributed in the hope that it will be useful,
  but WITHOUT ANY WARRANTY; without even the implied warranty of
  MERCHANTABILITY or FITNESS FOR A PARTICULAR PURPOSE.  See the
  GNU General Public License for more details.

  You should have received a copy of the GNU General Public License
  along with p4est; if not, write to the Free Software Foundation, Inc.,
  51 Franklin Street, Fifth Floor, Boston, MA 02110-1301, USA.
*/

#ifndef P8EST_COMMUNICATION_H
#define P8EST_COMMUNICATION_H

#include <p8est.h>

SC_EXTERN_C_BEGIN;

/** Assign an MPI communicator to p8est; retrieve parallel environment.
 *
 * \param [in] mpicomm    A valid MPI communicator.
 *
 * \note The provided MPI communicator is not owned by p8est.
 */
void                p8est_comm_parallel_env_assign (p8est_t * p8est,
                                                    sc_MPI_Comm mpicomm);

/** Duplicate MPI communicator and replace the current one by the duplicate.
 *
 * \note The duplicated MPI communicator is owned by p8est.
 */
void                p8est_comm_parallel_env_duplicate (p8est_t * p8est);

/** Release MPI communicator if it is owned by p8est.
 */
void                p8est_comm_parallel_env_release (p8est_t * p8est);

/** Replace the current MPI communicator by the one provided as input.
 *
 * \param [in] mpicomm    A valid MPI communicator.
 *
 * \note The provided MPI communicator is not owned by p8est.
 */
void                p8est_comm_parallel_env_replace (p8est_t * p8est,
                                                     sc_MPI_Comm mpicomm);

/** Retrieve parallel environment information.
 */
void                p8est_comm_parallel_env_get_info (p8est_t * p8est);

/** Check if the MPI communicator is valid.
 *
 * \return True if communicator is not NULL communicator, false otherwise.
 */
int                 p8est_comm_parallel_env_is_null (p8est_t * p8est);

/** Reduce MPI communicator to non-empty ranks (i.e., nonzero quadrant counts).
 *
 * \param [in/out] p8est_supercomm  Object which communicator is reduced.
 *                                  Points to NULL if this p8est does not
 *                                  exists.
 *
 * \return True if p8est exists on this MPI rank after reduction.
 */
int                 p8est_comm_parallel_env_reduce (p8est_t **
                                                    p8est_supercomm);

/** Reduce MPI communicator to non-empty ranks and add a group of ranks that
 * will remain in the reduced communicator regardless whether they are empty
 * or not.
 *
 * \param [in/out] p8est_supercomm  Object which communicator is reduced.
 *                                  Points to NULL if this p8est does not
 *                                  exists.
 * \param [in] group_add         Group of ranks that will remain in
 *                               communicator.
 * \param [in] add_to_beginning  If true, ranks will be added to the beginning
 *                               of the reduced communicator, otherwise to the
 *                               end.
 * \param[out] ranks_subcomm     If not null, array of size 'subcommsize' with
 *                               subcommrank->supercommrank map.
 *
 * \return True if p8est exists on this MPI rank after reduction.
 */
int                 p8est_comm_parallel_env_reduce_ext (p8est_t **
                                                        p8est_supercomm,
                                                        sc_MPI_Group
                                                        group_add,
                                                        int add_to_beginning,
                                                        int **ranks_subcomm);

/** Caculate the number and partition of quadrents.
 * \param [in,out] p8est  Adds all \c p8est->local_num_quadrant counters and
 *                        puts cumulative sums in p8est->global_first_quadrant.
 */
void                p8est_comm_count_quadrants (p8est_t * p8est);

/** Distribute the global partition boundaries.
 * \param [in,out] p8est        Fills \c p8est->global_first_position.
 *                              p8est->first_local_tree must be set correctly.
 *                              If this processor is not empty and
 *                              first_quad is NULL, the first quadrant
 *                              of the first local tree must be set correctly.
 * \param [in] first_quad       If not NULL will be used as first quadrant.
 */
void                p8est_comm_global_partition (p8est_t * p8est,
                                                 p8est_quadrant_t *
                                                 first_quad);

/** Compute and distribute the cumulative number of quadrants per tree.
 * \param [in] p8est    This p8est needs to have correct values for
 *                      global_first_quadrant and global_first_position.
 * \param [in,out] pertree      On input, memory for num_trees + 1 numbers.
 *                              On output, the cumulative quadrant counts.
 */
void                p8est_comm_count_pertree (p8est_t * p8est,
                                              p4est_gloidx_t * pertree);

/** Query whether a processor has no quadrants.
 * \param [in] p8est    This forests' global_first_position array must be valid.
 * \param [in] p        Valid processor id.
 * \return              True if and only if processor \p is empty.
 */
int                 p8est_comm_is_empty (p8est_t * p8est, int p);

/** Test whether a quadrant is fully contained in a rank's owned region.
 * This function may return false when \ref p8est_comm_is_owner returns true.
 * \param [in] rank    Rank whose ownership is tested.
 *                     Assumes a forest with no overlaps.
 * \return true if rank is the owner of the whole area of the quadrant.
 */
int                 p8est_comm_is_contained (p8est_t * p8est,
                                             p4est_locidx_t which_tree,
                                             const p8est_quadrant_t * q,
                                             int rank);

/** Test ownershop of a quadrant via p8est->global_first_position.
 * The quadrant is considered owned if its first descendant is owned.
 * This, a positive result occurs even if its last descendant overlaps
 * a higher process.
 * \param [in] rank    Rank whose ownership is tested.
 *                     Assumes a forest with no overlaps.
 * \return true if rank is the owner of the first descendant.
 */
int                 p8est_comm_is_owner (p8est_t * p8est,
                                         p4est_locidx_t which_tree,
                                         const p8est_quadrant_t * q,
                                         int rank);

/** Searches the owner of a quadrant via p8est->global_first_position.
 * Assumes a tree with no overlaps.
 * \param [in] guess   Initial guess for the search.
 * \return Returns the processor id of the owner.
 */
int                 p8est_comm_find_owner (p8est_t * p8est,
                                           p4est_locidx_t which_tree,
                                           const p8est_quadrant_t * q,
                                           int guess);

/** Computes information about a tree being fully owned.
 * This is determined separately for the beginning and end of the tree.
 * If desired, the descendants bounding this range are returned.
 * The function can also determine neighbors trees.
 * \param [in] p8est            The forest to work on.
 * \param [in] which_tree       The tree in question must be partially owned.
 * \param [in] ctype            Positions of insulation layer to check.
 *                              Unchecked positions of tree_contact are set
 *                              to false.  The center is never checked.
 *                              Ignored if \b tree_contact is NULL.
 * \param [out] full_tree[2]    Full ownership of beginning and end of tree.
 * \param [out] tree_contact[27] True if there are neighboring trees in the
 *                              respective positions.
 * \param [out] firstq          Smallest possible first quadrant on this core.
 * \param [out] nextq           Smallest possible first quadrant on next core.
 * Any of tree_contact, firstq, and nextq may be NULL.
 */
void                p8est_comm_tree_info (p8est_t * p8est,
                                          p4est_locidx_t which_tree,
                                          p4est_connect_type_t ctype,
                                          int full_tree[], int tree_contact[],
                                          const p8est_quadrant_t ** firstq,
                                          const p8est_quadrant_t ** nextq);

/** Test if the 3x3 neighborhood of a quadrant is owned by this processor.
 * A return of false requires further checking across tree boundaries.
 * A return of true is definite, and tree boundaries were not needed.
 * \param [in] p8est            The p8est to work on.
 * \param [in] which_tree       The tree index to work on.
<<<<<<< HEAD
 * \param [in] ctype            Positions of insulation layer to check.
 *                              Unchecked positions of tree_contact are set
 *                              to false.  The center is never checked.
 *                              Ignored if \b tree_contact is NULL.
 * \param [in] full_tree[2]     Flags as computed by p4est_comm_tree_info.
 * \param [in] tree_contact[27] Flags as computed by p4est_comm_tree_info.
=======
 * \param [in] full_tree[2]     Flags as computed by p8est_comm_tree_info.
 * \param [in] tree_contact[6]  Flags as computed by p8est_comm_tree_info.
>>>>>>> f06318bb
 * \param [in] q                The quadrant to be checked.
 * \return     True if this quadrant's 3x3 neighborhood is definitely owned.
 */
int                 p8est_comm_neighborhood_owned (p8est_t * p8est,
                                                   p4est_locidx_t which_tree,
                                                   p4est_connect_type_t ctype,
                                                   int full_tree[],
                                                   int tree_contact[],
                                                   p8est_quadrant_t * q);

/** Evaluates true/false of a flag among processors.
 * \param [in] p8est        The MPI communicator of this p8est will be used.
 * \param [in] flag         The variable to communicate.
 * \param [in] operation    Either sc_MPI_BAND or sc_MPI_BOR (not used bitwise).
 * \return          Returns the logical AND resp. OR of all processors' flags.
 */
int                 p8est_comm_sync_flag (p8est_t * p8est,
                                          int flag, sc_MPI_Op operation);

/** Compute a parallel checksum out of local checksums.
 * \param [in] p8est       The MPI information of this p8est will be used.
 * \param [in] local_crc   Locally computed adler32 checksum.
 * \param [in] local_bytes Number of bytes used for local checksum.
 * \return                 Parallel checksum on rank 0, 0 otherwise.
 */
unsigned            p8est_comm_checksum (p8est_t * p8est,
                                         unsigned local_crc,
                                         size_t local_bytes);

/** Context data to allow for split begin/end data transfer. */
typedef struct p8est_transfer_context
{
  int                 variable;
  int                 num_senders;
  int                 num_receivers;
  sc_MPI_Request     *recv_req;
  sc_MPI_Request     *send_req;
}
p8est_transfer_context_t;

/** Transfer data associated with one forest partition to another.
 * In \ref p8est_partition, each quadrant's user data is transferred.
 * If the application maintains per-quadrant data outside of the p8est object,
 * this function can be used to transfer it, matching the call to partition.
 * This variant of the function assumes that the quadrant data size is fixed.
 * It sends point-to-point messages only and is blocking collective.
 * There is a split collective version; see the functions
 * \ref p8est_transfer_fixed_begin and \ref p8est_transfer_fixed_end.
 * \param [in] dest_gfq     The target partition encoded as a \b
 *                          p8est->global_first_quadrant array.  Has \b mpisize
 *                          + 1 members, must be non-decreasing and satisfy
 *                          gfq[0] == 0, gfq[mpisize] == global_num_quadrants.
 * \param [in] src_gfq      The original partition, analogous to \b dest_gfq.
 * \param [in] mpicomm      The communicator to use.
 *                          Its mpisize must match \b dest_gfq and \b src_gfq.
 * \param [in] tag          This tag is used in all messages.  The user must
 *                          guarantee that \b mpicomm and \b tag do not
 *                          conflict with other messages in transit.
 * \param [out] dest_data   User-allocated memory of size \b data_size * \b
 *                          dest->local_num_quadrants is received into.
 * \param [in] src_data     User-allocated memory of size \b data_size * \b
 *                          src->local_num_quadrants bytes is sent from.
 * \param [in] data_size    Fixed data size per quadrant.
 */
void                p8est_transfer_fixed (const p4est_gloidx_t * dest_gfq,
                                          const p4est_gloidx_t * src_gfq,
                                          sc_MPI_Comm mpicomm, int tag,
                                          void *dest_data,
                                          const void *src_data,
                                          size_t data_size);

/** Initiate a fixed-size data transfer between partitions.
 * See \ref p8est_transfer_fixed for a full description.
 * Must be matched with \ref p8est_transfer_fixed_end for completion.
 * All parameters must stay alive until the completion has been called.
 * \param [in] dest_gfq     The target partition encoded as a \b
 *                          p8est->global_first_quadrant array.  Has \b mpisize
 *                          + 1 members, must be non-decreasing and satisfy
 *                          gfq[0] == 0, gfq[mpisize] == global_num_quadrants.
 * \param [in] src_gfq      The original partition, analogous to \b dest_gfq.
 * \param [in] mpicomm      The communicator to use.
 *                          Its mpisize must match \b dest_gfq and \b src_gfq.
 * \param [in] tag          This tag is used in all messages.  The user must
 *                          guarantee that \b mpicomm and \b tag do not
 *                          conflict with other messages in transit.
 * \param [out] dest_data   User-allocated memory of size \b data_size * \b
 *                          dest->local_num_quadrants bytes is received into.
 *                          It must not be accessed before completion with
 *                          \ref p8est_transfer_fixed_end.
 * \param [in] src_data     User-allocated memory of size \b data_size * \b
 *                          src->local_num_quadrants bytes is sent from.
 *                          It must not be accessed before completion with
 *                          \ref p8est_transfer_fixed_end.
 * \param [in] data_size    Fixed data size per quadrant.
 * \return                  The context object must be passed to the matching
 *                          call to \ref p8est_transfer_fixed_end.
 */
p8est_transfer_context_t *p8est_transfer_fixed_begin (const p4est_gloidx_t *
                                                      dest_gfq,
                                                      const p4est_gloidx_t *
                                                      src_gfq,
                                                      sc_MPI_Comm mpicomm,
                                                      int tag,
                                                      void *dest_data,
                                                      const void *src_data,
                                                      size_t data_size);

/** Complete a fixed-size data transfer between partitions.
 * Waits for remaining messages to complete and frees the transfer context.
 * \param [in] tc       Context data from \ref p8est_transfer_fixed_begin.
 *                      Is deallocated before this function returns.
 */
void                p8est_transfer_fixed_end (p8est_transfer_context_t * tc);

/** Transfer variable-size quadrant data between partitions.
 * (See \ref p8est_transfer_fixed that is optimized for fixed-size data.)
 * The destination process may not know the data size for the elements it
 * receives.  In this case the sizes need to be obtained separately in advance,
 * for example by calling \ref p8est_transfer_fixed with \b src_sizes as
 * payload data, or alternatively its split begin/end versions.
 * \param [in] dest_gfq     The target partition encoded as a \b
 *                          p8est->global_first_quadrant array.  Has \b mpisize
 *                          + 1 members, must be non-decreasing and satisfy
 *                          gfq[0] == 0, gfq[mpisize] == global_num_quadrants.
 * \param [in] src_gfq      The original partition, analogous to \b dest_gfq.
 * \param [in] mpicomm      The communicator to use.
 *                          Its mpisize must match \b dest_gfq and \b src_gfq.
 * \param [in] tag          This tag is used in all messages.  The user must
 *                          guarantee that \b mpicomm and \b tag do not
 *                          conflict with other messages in transit.
 * \param [out] dest_data   User-allocated memory of
 *                          sum_{i in \b dest->local_num_quadrants} \b
 *                          dest_sizes [i] many bytes is received into.
 *                          See below about how to choose its size.
 * \param [in] dest_sizes   User-allocated memory of one integer for each
 *                          quadrant, storing the data size to receive for it.
 *                          We understand that the sizes are often not known a
 *                          priori, in which case they can be obtained by a
 *                          prior call to \ref p8est_transfer_fixed.
 *                          Optionally the split begin/end versions can be used
 *                          for added flexibility and overlapping of messages.
 *                          We use the type int to minimize the message size,
 *                          and to conform to MPI that has no type for size_t.
 * \param [in] src_data     User-allocated memory of
 *                          sum_{i in \b src->local_num_quadrants} \b
 *                          src_sizes [i] many bytes is sent from.
 * \param [in] src_sizes    User-allocated memory of one integer for each
 *                          quadrant, storing the data size to send for it.
 *                          We use the type int to minimize the message size,
 *                          and to conform to MPI that has no type for size_t.
 */
void                p8est_transfer_custom (const p4est_gloidx_t * dest_gfq,
                                           const p4est_gloidx_t * src_gfq,
                                           sc_MPI_Comm mpicomm, int tag,
                                           void *dest_data,
                                           const int *dest_sizes,
                                           const void *src_data,
                                           const int *src_sizes);

/** Initiate a variable-size data transfer between partitions.
 * See \ref p8est_transfer_custom for a full description.
 * Must be matched with \ref p8est_transfer_custom_end for completion.
 * All parameters must stay alive until the completion has been called.
 * \param [in] dest_gfq     The target partition encoded as a \b
 *                          p8est->global_first_quadrant array.  Has \b mpisize
 *                          + 1 members, must be non-decreasing and satisfy
 *                          gfq[0] == 0, gfq[mpisize] == global_num_quadrants.
 * \param [in] src_gfq      The original partition, analogous to \b dest_gfq.
 * \param [in] mpicomm      The communicator to use.
 *                          Its mpisize must match \b dest_gfq and \b src_gfq.
 * \param [in] tag          This tag is used in all messages.  The user must
 *                          guarantee that \b mpicomm and \b tag do not
 *                          conflict with other messages in transit.
 * \param [out] dest_data   User-allocated memory of
 *                          sum_{i in \b dest->local_num_quadrants} \b
 *                          dest_sizes [i] many bytes is received into.
 *                          It must not be accessed before completion with
 *                          \ref p8est_transfer_custom_end.
 *                          See below about how to choose its size.
 * \param [in] dest_sizes   User-allocated memory of one integer for each
 *                          quadrant, storing the data size to receive for it.
 *                          We understand that the sizes are often not known a
 *                          priori, in which case they can be obtained by a
 *                          prior call to \ref p8est_transfer_fixed.
 *                          Optionally the split begin/end versions can be used
 *                          for added flexibility and overlapping of messages.
 *                          We use the type int to minimize the message size,
 *                          and to conform to MPI that has no type for size_t.
 * \param [in] src_data     User-allocated memory of
 *                          sum_{i in \b src->local_num_quadrants} \b
 *                          src_sizes [i] many bytes is sent from.
 *                          It must not be accessed before completion with
 *                          \ref p8est_transfer_custom_end.
 * \param [in] src_sizes    User-allocated memory of one integer for each
 *                          quadrant, storing the data size to send for it.
 *                          We use the type int to minimize the message size,
 *                          and to conform to MPI that has no type for size_t.
 * \return                  The context object must be passed to the matching
 *                          call to \ref p8est_transfer_custom_end.
 */
p8est_transfer_context_t *p8est_transfer_custom_begin (const p4est_gloidx_t *
                                                       dest_gfq,
                                                       const p4est_gloidx_t *
                                                       src_gfq,
                                                       sc_MPI_Comm mpicomm,
                                                       int tag,
                                                       void *dest_data,
                                                       const int *dest_sizes,
                                                       const void *src_data,
                                                       const int *src_sizes);

/** Complete a variable-size data transfer between partitions.
 * Waits for remaining messages to complete and frees the transfer context.
 * \param [in] tc       Context data from \ref p8est_transfer_custom_begin.
 *                      Is deallocated before this function returns.
 */
void                p8est_transfer_custom_end (p8est_transfer_context_t * tc);

/** Transfer variable-count item data between partitions.
 * Each quadrant may have a different number of items (including 0).
 * (See \ref p8est_transfer_fixed that is optimized for fixed-count data,
 *  and \ref p8est_transfer_custem for data that is not itemized at all.)
 * The destination process may not know the item count for the elements it
 * receives.  In this case the counts need to be obtained separately in advance,
 * for example by calling \ref p8est_transfer_fixed with \b src_counts as
 * payload data, or alternatively its split begin/end versions.
 * \param [in] dest_gfq     The target partition encoded as a \b
 *                          p8est->global_first_quadrant array.  Has \b mpisize
 *                          + 1 members, must be non-decreasing and satisfy
 *                          gfq[0] == 0, gfq[mpisize] == global_num_quadrants.
 * \param [in] src_gfq      The original partition, analogous to \b dest_gfq.
 * \param [in] mpicomm      The communicator to use.
 *                          Its mpisize must match \b dest_gfq and \b src_gfq.
 * \param [in] tag          This tag is used in all messages.  The user must
 *                          guarantee that \b mpicomm and \b tag do not
 *                          conflict with other messages in transit.
 * \param [out] dest_data   User-allocated memory of
 *                          sum_{i in \b dest->local_num_quadrants} item_size
 *                          * dest_counts[i] many bytes is received into.
 *                          See below about how to choose its size.
 *                          If dest has data to transfer, must be non-NULL.
 * \param [in] dest_counts  User-allocated memory of one integer for each
 *                          quadrant, storing the item count to receive for it.
 *                          We understand that the counts are often not known a
 *                          priori, in which case they can be obtained by a
 *                          prior call to \ref p8est_transfer_fixed.
 *                          Optionally the split begin/end versions can be used
 *                          for added flexibility and overlapping of messages.
 *                          We use the type int to minimize the message size,
 *                          and to conform to MPI that has no type for size_t.
 *                          If dest has quadrants, must be non-NULL.
 * \param [in] src_data     User-allocated memory of
 *                          sum_{i in \b src->local_num_quadrants} item_size
 *                          * src_counts[i] many bytes is sent from.
 *                          If src has data to transfer, must be non-NULL.
 * \param [in] src_counts   User-allocated memory of one integer for each
 *                          quadrant, storing the item count to send for it.
 *                          We use the type int to minimize the message size,
 *                          and to conform to MPI that has no type for size_t.
 *                          If src has quadrants, must be non-NULL.
 * \param [in] item_size    Data size for each item in bytes.
 */
void                p8est_transfer_items
  (const p4est_gloidx_t * dest_gfq, const p4est_gloidx_t * src_gfq,
   sc_MPI_Comm mpicomm, int tag,
   void *dest_data, const int *dest_counts,
   const void *src_data, const int *src_counts, size_t item_size);

/** Initiate a variable-count item transfer between partitions.
 * See \ref p8est_transfer_items for a full description.
 * This functions calls asynchronous MPI send/receive and returns.
 * Must be matched with \ref p8est_transfer_items_end for completion,
 * which calls blocking MPI wait until all messages have been processed.
 * All parameters must stay alive until the completion has been called.
 */
p8est_transfer_context_t *p8est_transfer_items_begin
  (const p4est_gloidx_t * dest_gfq, const p4est_gloidx_t * src_gfq,
   sc_MPI_Comm mpicomm, int tag,
   void *dest_data, const int *dest_counts,
   const void *src_data, const int *src_counts, size_t item_size);

/** Complete a variable-count item transfer between partitions.
 * Waits for remaining messages to complete and frees the transfer context.
 * \param [in] tc       Context data from \ref p8est_transfer_items_begin.
 *                      Is deallocated before this function returns.
 */
void                p8est_transfer_items_end (p8est_transfer_context_t * tc);

/** Complete any of the transfer_begin functions.
 * The specialized transfer_end functions are recommended over this one
 * for slightly stricter error checking: \ref p8est_transfer_fixed_end,
 * \ref p8est_transfer_custom_end, and \ref p8est_transfer_items_end.
 *
 * \param [in,out] tc       A valid context from one of the begin functions.
 *                          This function waits for remaining communications
 *                          to complete and frees the transfer context.
 */
void                p8est_transfer_end (p8est_transfer_context_t * tc);

SC_EXTERN_C_END;

#endif /* !P8EST_COMMUNICATION_H */<|MERGE_RESOLUTION|>--- conflicted
+++ resolved
@@ -199,17 +199,12 @@
  * A return of true is definite, and tree boundaries were not needed.
  * \param [in] p8est            The p8est to work on.
  * \param [in] which_tree       The tree index to work on.
-<<<<<<< HEAD
  * \param [in] ctype            Positions of insulation layer to check.
  *                              Unchecked positions of tree_contact are set
  *                              to false.  The center is never checked.
  *                              Ignored if \b tree_contact is NULL.
- * \param [in] full_tree[2]     Flags as computed by p4est_comm_tree_info.
- * \param [in] tree_contact[27] Flags as computed by p4est_comm_tree_info.
-=======
  * \param [in] full_tree[2]     Flags as computed by p8est_comm_tree_info.
  * \param [in] tree_contact[6]  Flags as computed by p8est_comm_tree_info.
->>>>>>> f06318bb
  * \param [in] q                The quadrant to be checked.
  * \return     True if this quadrant's 3x3 neighborhood is definitely owned.
  */
