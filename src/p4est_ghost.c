--- conflicted
+++ resolved
@@ -1271,11 +1271,7 @@
 
             if (n0_proc != rank && n0_proc >= 0 && n0_proc != n1_proc) {
 #if 0
-<<<<<<< HEAD
-              buf = p4est_ghost_array_index (&send_bufs, n0_proc);
-=======
               buf = p4est_ghost_array_index_int (&send_bufs, n0_proc);
->>>>>>> f56dd2d7
               p4est_ghost_add_to_buf (buf, nt, local_num, q);
 #endif
               p4est_ghost_mirror_add (&m, nt, local_num, q, n0_proc);
@@ -1347,11 +1343,7 @@
 
               if (n0_proc != rank) {
 #if 0
-<<<<<<< HEAD
-                buf = p4est_ghost_array_index (&send_bufs, n0_proc);
-=======
                 buf = p4est_ghost_array_index_int (&send_bufs, n0_proc);
->>>>>>> f56dd2d7
                 p4est_ghost_add_to_buf (buf, nt, local_num, q);
 #endif
                 p4est_ghost_mirror_add (&m, nt, local_num, q, n0_proc);
@@ -1362,11 +1354,7 @@
 
                 if (n1_proc != n0_proc && n1_proc != rank) {
 #if 0
-<<<<<<< HEAD
-                  buf = p4est_ghost_array_index (&send_bufs, n1_proc);
-=======
                   buf = p4est_ghost_array_index_int (&send_bufs, n1_proc);
->>>>>>> f56dd2d7
                   p4est_ghost_add_to_buf (buf, nt, local_num, q);
 #endif
                   p4est_ghost_mirror_add (&m, nt, local_num, q, n1_proc);
@@ -1397,11 +1385,7 @@
 
             if (n0_proc != rank && n0_proc >= 0) {
 #if 0
-<<<<<<< HEAD
-              buf = p4est_ghost_array_index (&send_bufs, n0_proc);
-=======
               buf = p4est_ghost_array_index_int (&send_bufs, n0_proc);
->>>>>>> f56dd2d7
               p4est_ghost_add_to_buf (buf, nt, local_num, q);
 #endif
               p4est_ghost_mirror_add (&m, nt, local_num, q, n0_proc);
@@ -1409,11 +1393,7 @@
 
             if (n1_proc != n0_proc && n1_proc != rank && n1_proc >= 0) {
 #if 0
-<<<<<<< HEAD
-              buf = p4est_ghost_array_index (&send_bufs, n1_proc);
-=======
               buf = p4est_ghost_array_index_int (&send_bufs, n1_proc);
->>>>>>> f56dd2d7
               p4est_ghost_add_to_buf (buf, nt, local_num, q);
 #endif
               p4est_ghost_mirror_add (&m, nt, local_num, q, n1_proc);
@@ -1526,11 +1506,7 @@
 
               if (n0_proc != rank) {
 #if 0
-<<<<<<< HEAD
-                buf = p4est_ghost_array_index (&send_bufs, n0_proc);
-=======
                 buf = p4est_ghost_array_index_int (&send_bufs, n0_proc);
->>>>>>> f56dd2d7
                 p4est_ghost_add_to_buf (buf, nt, local_num, q);
 #endif
                 p4est_ghost_mirror_add (&m, nt, local_num, q, n0_proc);
@@ -1554,11 +1530,7 @@
 
               if (n0_proc != rank) {
 #if 0
-<<<<<<< HEAD
-                buf = p4est_ghost_array_index (&send_bufs, n0_proc);
-=======
                 buf = p4est_ghost_array_index_int (&send_bufs, n0_proc);
->>>>>>> f56dd2d7
                 p4est_ghost_add_to_buf (buf, nt, local_num, q);
 #endif
                 p4est_ghost_mirror_add (&m, nt, local_num, q, n0_proc);
@@ -1586,11 +1558,7 @@
 
             if (n0_proc != rank && n0_proc >= 0) {
 #if 0
-<<<<<<< HEAD
-              buf = p4est_ghost_array_index (&send_bufs, n0_proc);
-=======
               buf = p4est_ghost_array_index_int (&send_bufs, n0_proc);
->>>>>>> f56dd2d7
               p4est_ghost_add_to_buf (buf, nt, local_num, q);
 #endif
               p4est_ghost_mirror_add (&m, nt, local_num, q, n0_proc);
@@ -1606,11 +1574,7 @@
             P4EST_ASSERT (n0_proc >= 0);
             if (n0_proc != rank) {
 #if 0
-<<<<<<< HEAD
-              buf = p4est_ghost_array_index (&send_bufs, n0_proc);
-=======
               buf = p4est_ghost_array_index_int (&send_bufs, n0_proc);
->>>>>>> f56dd2d7
               p4est_ghost_add_to_buf (buf, nt, local_num, q);
 #endif
               p4est_ghost_mirror_add (&m, nt, local_num, q, n0_proc);
@@ -1636,11 +1600,7 @@
             n0_proc = p4est_comm_find_owner (p4est, nnt, &n[1], rank);
             if (n0_proc != rank) {
 #if 0
-<<<<<<< HEAD
-              buf = p4est_ghost_array_index (&send_bufs, n0_proc);
-=======
               buf = p4est_ghost_array_index_int (&send_bufs, n0_proc);
->>>>>>> f56dd2d7
               p4est_ghost_add_to_buf (buf, nt, local_num, q);
 #endif
               p4est_ghost_mirror_add (&m, nt, local_num, q, n0_proc);
@@ -1657,11 +1617,7 @@
               n0_proc = p4est_comm_find_owner (p4est, nnt, &n[1], rank);
               if (n0_proc != rank) {
 #if 0
-<<<<<<< HEAD
-                buf = p4est_ghost_array_index (&send_bufs, n0_proc);
-=======
                 buf = p4est_ghost_array_index_int (&send_bufs, n0_proc);
->>>>>>> f56dd2d7
                 p4est_ghost_add_to_buf (buf, nt, local_num, q);
 #endif
                 p4est_ghost_mirror_add (&m, nt, local_num, q, n0_proc);
@@ -1680,11 +1636,7 @@
               n0_proc = p4est_comm_find_owner (p4est, nnt, &n[0], rank);
               if (n0_proc != rank) {
 #if 0
-<<<<<<< HEAD
-                buf = p4est_ghost_array_index (&send_bufs, n0_proc);
-=======
                 buf = p4est_ghost_array_index_int (&send_bufs, n0_proc);
->>>>>>> f56dd2d7
                 p4est_ghost_add_to_buf (buf, nt, local_num, q);
 #endif
                 p4est_ghost_mirror_add (&m, nt, local_num, q, n0_proc);
