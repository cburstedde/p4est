--- conflicted
+++ resolved
@@ -45,13 +45,8 @@
 #ifdef P4EST_HAVE_NETINET_IN_H
 #include <netinet/in.h>
 #endif
-<<<<<<< HEAD
-#ifdef P4EST_HAVE_WINSOCK2_H
-#include <Winsock2.h>
-=======
 #if defined P4EST_HAVE_WINSOCK2_H || defined _WIN32
 #include <winsock2.h>
->>>>>>> 45ea68a9
 #endif
 
 typedef enum
