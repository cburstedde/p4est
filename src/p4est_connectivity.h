/*
  This file is part of p4est.
  p4est is a C library to manage a collection (a forest) of multiple
  connected adaptive quadtrees or octrees in parallel.

  Copyright (C) 2010 The University of Texas System
  Additional copyright (C) 2011 individual authors
  Written by Carsten Burstedde, Lucas C. Wilcox, and Tobin Isaac

  p4est is free software; you can redistribute it and/or modify
  it under the terms of the GNU General Public License as published by
  the Free Software Foundation; either version 2 of the License, or
  (at your option) any later version.

  p4est is distributed in the hope that it will be useful,
  but WITHOUT ANY WARRANTY; without even the implied warranty of
  MERCHANTABILITY or FITNESS FOR A PARTICULAR PURPOSE.  See the
  GNU General Public License for more details.

  You should have received a copy of the GNU General Public License
  along with p4est; if not, write to the Free Software Foundation, Inc.,
  51 Franklin Street, Fifth Floor, Boston, MA 02110-1301, USA.
*/

/** \file p4est_connectivity.h
 *
 * The connectivity defines the coarse topology of the forest.
 *
 * A 2D forest consists of one or more quadtrees, each of which a logical
 * square.
 * Each tree has a local coordinate system, which defines the origin and the
 * direction of its x- and y-axes as well as the numbering of its faces and
 * corners.
 * Each tree may connect to any other tree (including itself) across any of
 * its faces and/or corners, where the neighbor may be arbitrarily rotated
 * and/or flipped.
 * The \ref p4est_connectivity data structure stores these connections.
 *
 * We impose the following requirement for consistency of \ref p4est_balance :
 *
 * \note If a connectivity implies natural connections between trees that
 * are corner neighbors without being face neighbors, these corners shall be
 * encoded explicitly in the connectivity.
 * Please see the documentation of \ref p4est_connectivity_t for the exact
 * encoding convention.
 *
 * We provide various predefined connectivitys by dedicated constructors,
 * such as
 *
 *  * \ref p4est_connectivity_new_unitsquare for the unit square,
 *  * \ref p4est_connectivity_new_periodic for the periodic unit square,
 *  * \ref p4est_connectivity_new_brick for a rectangular grid of trees,
 *  * \ref p4est_connectivity_new_moebius for a nonoriented loop of trees.
 *
 * \ingroup p4est
 */

#ifndef P4EST_CONNECTIVITY_H
#define P4EST_CONNECTIVITY_H

#ifdef P4_TO_P8
#error "Including a p4est header with P4_TO_P8 defined"
#endif

#include <sc_io.h>
#include <p4est_base.h>

SC_EXTERN_C_BEGIN;

/** The spatial dimension */
#define P4EST_DIM 2
/** The number of faces of a quadrant */
#define P4EST_FACES (2 * P4EST_DIM)
/** The number of children of a quadrant, also the number of corners */
#define P4EST_CHILDREN 4
/** The number of children/corners touching one face */
#define P4EST_HALF (P4EST_CHILDREN / 2)
/** The size of insulation layer */
#define P4EST_INSUL 9

/** Only use logical AND term in 3D */
#define P4EST_ONLY_P8_LAND(x)

/** Only use comma and expression in 3D */
#define P4EST_ONLY_P8_COMMA(x)

/** Exponentiate with dimension */
#define P4EST_DIM_POW(a) ((a) * (a))

/** Data size of face transformation encoding */
#define P4EST_FTRANSFORM 9

/** p4est identification string */
#define P4EST_STRING "p4est"

/** The revision number of the p4est ondisk file format.
 * Increase this number whenever the on-disk format for
 * p4est_connectivity, p4est, or any other 2D data structure changes.
 * The format for reading and writing must be the same.
 */
#define P4EST_ONDISK_FORMAT 0x2000009

/** Characterize a type of adjacency.
 *
 * Several functions involve relationships between neighboring trees and/or
 * quadrants, and their behavior depends on how one defines adjacency:
 * 1) entities are adjacent if they share a face, or
 * 2) entities are adjacent if they share a face or corner.
 * p4est_connect_type_t is used to choose the desired behavior.
 * This enum must fit into an int8_t.
 */
typedef enum
{
  /* make sure to have different values 2D and 3D */
<<<<<<< HEAD
  P4EST_CONNECT_SELF = 20,
  P4EST_CONNECT_FACE = 21,
  P4EST_CONNECT_CORNER = 22,
  P4EST_CONNECT_NOCORNER = P4EST_CONNECT_FACE,
  P4EST_CONNECT_FULL = P4EST_CONNECT_CORNER
=======
  P4EST_CONNECT_SELF = 20,      /**< No balance whatsoever. */
  P4EST_CONNECT_FACE = 21,      /**< Balance across faces only. */
  P4EST_CONNECT_ALMOST = P4EST_CONNECT_FACE,    /**< = CORNER - 1. */
  P4EST_CONNECT_CORNER = 22,    /**< Balance across faces and corners. */
  P4EST_CONNECT_FULL = P4EST_CONNECT_CORNER     /**< = CORNER. */
>>>>>>> bca6c903
}
p4est_connect_type_t;

#ifdef P4EST_BACKWARD_DEALII
typedef p4est_connect_type_t p4est_balance_type_t;
#endif

/** Typedef for serialization method. */
typedef enum
{
  P4EST_CONN_ENCODE_NONE = SC_IO_ENCODE_NONE,
  P4EST_CONN_ENCODE_LAST        /**< Invalid entry to close the list. */
}
p4est_connectivity_encode_t;

/** Convert the p4est_connect_type_t into a number.
 * \param [in] btype    The balance type to convert.
 * \return              Returns 1 or 2.
 */
int                 p4est_connect_type_int (p4est_connect_type_t btype);

/** Convert the p4est_connect_type_t into a const string.
 * \param [in] btype    The balance type to convert.
 * \return              Returns a pointer to a constant string.
 */
const char         *p4est_connect_type_string (p4est_connect_type_t btype);

/** This structure holds the 2D inter-tree connectivity information.
 * Identification of arbitrary faces and corners is possible.
 *
 * The arrays tree_to_* are stored in z ordering.
 * For corners the order wrt. yx is 00 01 10 11.
 * For faces the order is given by the normal directions -x +x -y +y.
 * Each face has a natural direction by increasing face corner number.
 * Face connections are allocated
 * [0][0]..[0][3]..[num_trees-1][0]..[num_trees-1][3].
 * If a face is on the physical boundary it must connect to itself.
 *
 * The values for tree_to_face are 0..7
 * where ttf % 4 gives the face number and ttf / 4 the face orientation code.
 * The orientation is 0 for faces that are mutually direction-aligned
 * and 1 for faces that are running in opposite directions.
 *
 * It is valid to specify num_vertices as 0.
 * In this case vertices and tree_to_vertex are set to NULL.
 * Otherwise the vertex coordinates are stored in the array vertices as
 * [0][0]..[0][2]..[num_vertices-1][0]..[num_vertices-1][2].
 * Vertex coordinates are optional and not used for inferring topology.
 *
 * The corners are stored when they connect trees that are not already face
 * neighbors at that specific corner.
 * In this case tree_to_corner indexes into \a ctt_offset.
 * Otherwise the tree_to_corner entry must be -1 and this corner is ignored.
 * If num_corners == 0, tree_to_corner and corner_to_* arrays are set to NULL.
 *
 * The arrays corner_to_* store a variable number of entries per corner.
 * For corner c these are at position [ctt_offset[c]]..[ctt_offset[c+1]-1].
 * Their number for corner c is ctt_offset[c+1] - ctt_offset[c].
 * The entries encode all trees adjacent to corner c.
 * The size of the corner_to_* arrays is num_ctt = ctt_offset[num_corners].
 *
 * The *_to_attr arrays may have arbitrary contents defined by the user.
 * We do not interpret them.
 *
 * \note
 * If a connectivity implies natural connections between trees that are corner
 * neighbors without being face neighbors, these corners shall be encoded
 * explicitly in the connectivity.
 */
typedef struct p4est_connectivity
{
  p4est_topidx_t      num_vertices; /**< the number of vertices that define
                                         the \a embedding of the forest (not
                                         the topology) */
  p4est_topidx_t      num_trees;    /**< the number of trees */
  p4est_topidx_t      num_corners;  /**< the number of corners that help
                                         define topology */
  double             *vertices;     /**< an array of size
                                         (3 * \a num_vertices) */
  p4est_topidx_t     *tree_to_vertex; /**< embed each tree into \f$R^3\f$ for
                                           e.g. visualization (see
                                           p4est_vtk.h) */

  size_t              tree_attr_bytes;  /**< bytes per tree in tree_to_attr */
  char               *tree_to_attr;     /**< not touched by p4est */

  p4est_topidx_t     *tree_to_tree; /**< (4 * \a num_trees) neighbors across
                                         faces */
  int8_t             *tree_to_face; /**< (4 * \a num_trees) face to
                                         face+orientation (see description) */

  p4est_topidx_t     *tree_to_corner; /**< (4 * \a num_trees) or NULL (see
                                           description) */
  p4est_topidx_t     *ctt_offset; /**< corner to offset in \a corner_to_tree
                                       and \a corner_to_corner */
  p4est_topidx_t     *corner_to_tree; /**< list of trees that meet at a corner */
  int8_t             *corner_to_corner; /**< list of tree-corners that meet at
                                             a corner */
}
p4est_connectivity_t;

/** Calculate memory usage of a connectivity structure.
 * \param [in] conn   Connectivity structure.
 * \return            Memory used in bytes.
 */
size_t              p4est_connectivity_memory_used (p4est_connectivity_t *
                                                    conn);

/** Generic interface for transformations between a tree and any of its corner */
typedef struct
{
  p4est_topidx_t      ntree; /**< The number of the tree*/
  int8_t              ncorner; /**< The number of the corner*/
}
p4est_corner_transform_t;

/** Information about the neighbors of a corner*/
typedef struct
{
  p4est_topidx_t      icorner; /**< The number of the originating corner */
  sc_array_t          corner_transforms; /**< The array of neighbors of the originating
                                         corner */
}
p4est_corner_info_t;

/** Generic interface for transformations between a tree and any of its neighbors */
typedef struct
{
  p4est_connect_type_t neighbor_type; /**< type of connection to neighbor*/
  p4est_topidx_t      neighbor;   /**< neighbor tree index */
  int8_t              index_self; /**< index of interface from self's
                                       perspective */
  int8_t              index_neighbor; /**< index of interface from neighbor's
                                           perspective */
  int8_t              perm[P4EST_DIM]; /**< permutation of dimensions when
                                            transforming self coords to
                                            neighbor coords */
  int8_t              sign[P4EST_DIM]; /**< sign changes when transforming self
                                            coords to neighbor coords */
  p4est_qcoord_t      origin_self[P4EST_DIM]; /**< point on the interface from
                                                  self's perspective */
  p4est_qcoord_t      origin_neighbor[P4EST_DIM]; /**< point on the interface
                                                      from neighbor's
                                                      perspective */
}
p4est_neighbor_transform_t;

/* *INDENT-OFF* */

/** Transform from self's coordinate system to neighbor's coordinate system.
 *
 * \param [in]  nt            A neighbor transform.
 * \param [in]  self_coords   Input quadrant coordinates in self coordinates.
 * \param [out] neigh_coords  Coordinates transformed into neighbor coordinates.
 */
void                p4est_neighbor_transform_coordinates
                      (const p4est_neighbor_transform_t * nt,
                       const p4est_qcoord_t self_coords[P4EST_DIM],
                       p4est_qcoord_t neigh_coords[P4EST_DIM]);

/** Transform from neighbor's coordinate system to self's coordinate system.
 *
 * \param [in]  nt            A neighbor transform.
 * \param [in]  neigh_coords  Input quadrant coordinates in self coordinates.
 * \param [out] self_coords   Coordinates transformed into neighbor coordinates.
 */
void                p4est_neighbor_transform_coordinates_reverse
                      (const p4est_neighbor_transform_t * nt,
                       const p4est_qcoord_t neigh_coords[P4EST_DIM],
                       p4est_qcoord_t self_coords[P4EST_DIM]);

/**  Fill an array with the neighbor transforms based on a specific boundary type.
 *   This function generalizes all other inter-tree transformation objects
 *
 * \param [in]  conn   Connectivity structure.
 * \param [in]  tree_id The number of the tree.
 * \param [in]  boundary_type  The type of the boundary connection (self, face, corner).
 * \param [in]  boundary_index  The index of the boundary.
 * \param [in,out] neighbor_transform_array   Array of the neighbor transforms.
 */
void                p4est_connectivity_get_neighbor_transforms
                      (p4est_connectivity_t *conn,
                       p4est_topidx_t tree_id,
                       p4est_connect_type_t boundary_type,
                       int boundary_index,
                       sc_array_t *neighbor_transform_array);

/* *INDENT-ON* */

/** Store the corner numbers 0..4 for each tree face. */
extern const int    p4est_face_corners[4][2];

/** Store the face numbers in the face neighbor's system. */
extern const int    p4est_face_dual[4];

/** Store the face numbers 0..3 for each tree corner. */
extern const int    p4est_corner_faces[4][2];

/** Store the face corner numbers for the faces touching a tree corner. */
extern const int    p4est_corner_face_corners[4][4];

/** Store the faces for each child and corner, can be -1. */
extern const int    p4est_child_corner_faces[4][4];

/** Transform a face corner across one of the adjacent faces into a neighbor tree.
 * This version expects the neighbor face and orientation separately.
 * \param [in] fc   A face corner number in 0..1.
 * \param [in] f    A face that the face corner number \a fc is relative to.
 * \param [in] nf   A neighbor face that is on the other side of \a f.
 * \param [in] o    The orientation between tree boundary faces \a f and \a nf.
 * \return          The face corner number relative to the neighbor's face.
 */
int                 p4est_connectivity_face_neighbor_face_corner
  (int fc, int f, int nf, int o);

/** Transform a corner across one of the adjacent faces into a neighbor tree.
 * This version expects the neighbor face and orientation separately.
 * \param [in] c    A corner number in 0..3.
 * \param [in] f    A face number that touches the corner \a c.
 * \param [in] nf   A neighbor face that is on the other side of \a f.
 * \param [in] o    The orientation between tree boundary faces \a f and \a nf.
 * \return          The number of the corner seen from the neighbor tree.
 */
int                 p4est_connectivity_face_neighbor_corner
  (int c, int f, int nf, int o);

/** Allocate a connectivity structure.
 * The attribute fields are initialized to NULL.
 * \param [in] num_vertices   Number of total vertices (i.e. geometric points).
 * \param [in] num_trees      Number of trees in the forest.
 * \param [in] num_corners    Number of tree-connecting corners.
 * \param [in] num_ctt        Number of total trees in corner_to_tree array.
 * \return                    A connectivity structure with allocated arrays.
 */
p4est_connectivity_t *p4est_connectivity_new (p4est_topidx_t num_vertices,
                                              p4est_topidx_t num_trees,
                                              p4est_topidx_t num_corners,
                                              p4est_topidx_t num_ctt);

/** Allocate a connectivity structure and populate from constants.
 * The attribute fields are initialized to NULL.
 * \param [in] num_vertices   Number of total vertices (i.e. geometric points).
 * \param [in] num_trees      Number of trees in the forest.
 * \param [in] num_corners    Number of tree-connecting corners.
 * \param [in] vertices       Coordinates of the vertices of the trees.
 * \param [in] ttv            The tree-to-vertex array.
 * \param [in] ttt            The tree-to-tree array.
 * \param [in] ttf            The tree-to-face array (int8_t).
 * \param [in] ttc            The tree-to-corner array.
 * \param [in] coff           Corner-to-tree offsets (num_corners + 1 values).
 *                            This must always be non-NULL; in trivial cases
 *                            it is just a pointer to a p4est_topix value of 0.
 * \param [in] ctt            The corner-to-tree array.
 * \param [in] ctc            The corner-to-corner array.
 * \return                    The connectivity is checked for validity.
 */
p4est_connectivity_t *p4est_connectivity_new_copy (p4est_topidx_t
                                                   num_vertices,
                                                   p4est_topidx_t num_trees,
                                                   p4est_topidx_t num_corners,
                                                   const double *vertices,
                                                   const p4est_topidx_t * ttv,
                                                   const p4est_topidx_t * ttt,
                                                   const int8_t * ttf,
                                                   const p4est_topidx_t * ttc,
                                                   const p4est_topidx_t *
                                                   coff,
                                                   const p4est_topidx_t * ctt,
                                                   const int8_t * ctc);

/** Broadcast a connectivity structure that exists only on one process to all.
 *  On the other processors, it will be allocated using p4est_connectivity_new.
 *  \param [in] conn_in For the root process the connectivity to be broadcast,
 *                      for the other processes it must be NULL.
 *  \param [in] root    The rank of the process that provides the connectivity.
 *  \param [in] comm    The MPI communicator.
 *  \return             For the root process this is a pointer to \a conn_in.
 *                      Else, a pointer to a newly allocated connectivity
 *                      structure with the same values as \a conn_in on the
 *                      root process.
 */
p4est_connectivity_t *p4est_connectivity_bcast (p4est_connectivity_t *
                                                conn_in, int root,
                                                sc_MPI_Comm comm);

/** Destroy a connectivity structure.  Also destroy all attributes.
 */
void                p4est_connectivity_destroy (p4est_connectivity_t *
                                                connectivity);

/** Allocate or free the attribute fields in a connectivity.
 * \param [in,out] conn         The conn->*_to_attr fields must either be NULL
 *                              or previously be allocated by this function.
 * \param [in] bytes_per_tree   If 0, tree_to_attr is freed (being NULL is ok).
 *                              If positive, requested space is allocated.
 */
void                p4est_connectivity_set_attr (p4est_connectivity_t * conn,
                                                 size_t bytes_per_tree);

/** Examine a connectivity structure.
 * \return          Returns true if structure is valid, false otherwise.
 */
int                 p4est_connectivity_is_valid (p4est_connectivity_t *
                                                 connectivity);

/** Check two connectivity structures for equality.
 * \return          Returns true if structures are equal, false otherwise.
 */
int                 p4est_connectivity_is_equal (p4est_connectivity_t * conn1,
                                                 p4est_connectivity_t *
                                                 conn2);

/** Write connectivity to a sink object.
 * \param [in] conn     The connectivity to be written.
 * \param [in,out] sink The connectivity is written into this sink.
 * \return              0 on success, nonzero on error.
 */
int                 p4est_connectivity_sink (p4est_connectivity_t * conn,
                                             sc_io_sink_t * sink);

/** Allocate memory and store the connectivity information there.
 * \param [in] conn     The connectivity structure to be exported to memory.
 * \param [in] code     Encoding and compression method for serialization.
 * \return              Newly created array that contains the information.
 */
sc_array_t         *p4est_connectivity_deflate (p4est_connectivity_t * conn,
                                                p4est_connectivity_encode_t
                                                code);

/** Save a connectivity structure to disk.
 * \param [in] filename         Name of the file to write.
 * \param [in] connectivity     Valid connectivity structure.
 * \return                      Returns 0 on success, nonzero on file error.
 */
int                 p4est_connectivity_save (const char *filename,
                                             p4est_connectivity_t *
                                             connectivity);

/** Read connectivity from a source object.
 * \param [in,out] source       The connectivity is read from this source.
 * \return              The newly created connectivity, or NULL on error.
 */
p4est_connectivity_t *p4est_connectivity_source (sc_io_source_t * source);

/** Create new connectivity from a memory buffer.
 * This function aborts on malloc errors.
 * \param [in] buffer   The connectivity is created from this memory buffer.
 * \return              The newly created connectivity, or NULL on format
 *                      error of the buffered connectivity data.
 */
p4est_connectivity_t *p4est_connectivity_inflate (sc_array_t * buffer);

/** Load a connectivity structure from disk.
 * \param [in] filename         Name of the file to read.
 * \param [in,out] bytes        Size in bytes of connectivity on disk or NULL.
 * \return              Returns valid connectivity, or NULL on file error.
 */
p4est_connectivity_t *p4est_connectivity_load (const char *filename,
                                               size_t *bytes);

/** Create a connectivity structure for the unit square.
 */
p4est_connectivity_t *p4est_connectivity_new_unitsquare (void);

/** Create a connectivity structure for an all-periodic unit square.
 */
p4est_connectivity_t *p4est_connectivity_new_periodic (void);

/** Create a connectivity structure for a periodic unit square.
 * The left and right faces are identified, and bottom and top opposite.
 */
p4est_connectivity_t *p4est_connectivity_new_rotwrap (void);

/** Create a connectivity structure for an donut-like circle.
 * The circle consists of 6 trees connecting each other by their faces.
 * The trees are laid out as a hexagon between [-2, 2] in the y direction
 * and [-sqrt(3), sqrt(3)] in the x direction.  The hexagon has flat
 * sides along the y direction and pointy ends in x.
 */
p4est_connectivity_t *p4est_connectivity_new_circle (void);

/** Create a connectivity structure for a five-trees geometry with a hole.
 * The geometry covers the square [0, 3]**2, where the hole is [1, 2]**2.
 */
p4est_connectivity_t *p4est_connectivity_new_drop (void);

/** Create a connectivity structure for two trees being rotated
 * w.r.t. each other in a user-defined way
 * \param[in] l_face      index of left face
 * \param[in] r_face      index of right face
 * \param[in] orientation orientation of trees w.r.t. each other
 */
p4est_connectivity_t *p4est_connectivity_new_twotrees (int l_face,
                                                       int r_face,
                                                       int orientation);

/** Create a connectivity structure for a three-tree mesh around a corner.
 */
p4est_connectivity_t *p4est_connectivity_new_corner (void);

/** Create a connectivity structure for two trees on top of each other.
 */
p4est_connectivity_t *p4est_connectivity_new_pillow (void);

/** Create a connectivity structure for a five-tree moebius band.
 */
p4est_connectivity_t *p4est_connectivity_new_moebius (void);

/** Create a connectivity structure for a six-tree star.
 */
p4est_connectivity_t *p4est_connectivity_new_star (void);

/** Create a connectivity structure for the six sides of a unit cube.
 * The ordering of the trees is as follows:
 *
 *     0 1
 *       2 3 <-- 3: axis-aligned top side
 *         4 5
 *
 * This choice has been made for maximum symmetry (see tree_to_* in .c file).
 */
p4est_connectivity_t *p4est_connectivity_new_cubed (void);

/** Create a connectivity structure for a five-tree flat spherical disk.
 * This disk can just as well be used as a square to test non-Cartesian maps.
 * Without any mapping this connectivity covers the square [-3, 3]**2.
 * \return                      Initialized and usable connectivity.
 */
p4est_connectivity_t *p4est_connectivity_new_disk_nonperiodic (void);

/** Create a connectivity structure for a five-tree flat spherical disk.
 * This disk can just as well be used as a square to test non-Cartesian maps.
 * Without any mapping this connectivity covers the square [-3, 3]**2.
 * \note The API of this function has changed to accept two arguments.
 *       You can query the \ref P4EST_CONN_DISK_PERIODIC to check
 *       whether the new version with the argument is in effect.
 *
 * The ordering of the trees is as follows:
 *
 *       4
 *     1 2 3
 *       0
 *
 * The outside x faces may be identified topologically.
 * The outside y faces may be identified topologically.
 * Both identifications may be specified simultaneously.
 * The general shape and periodicity are the same as those obtained with
 * \ref p4est_connectivity_new_brick (1, 1, periodic_a, periodic_b).
 *
 * When setting \a periodic_a and \a periodic_b to false, the result is
 * the same as that of \ref p4est_connectivity_new_disk_nonperiodic.
 *
 * \param [in] periodic_a       Bool to make disk periodic in x direction.
 * \param [in] periodic_b       Bool to make disk periodic in y direction.
 * \return                      Initialized and usable connectivity.
 */
p4est_connectivity_t *p4est_connectivity_new_disk (int periodic_a,
                                                   int periodic_b);

/**
 * Create a connectivity for mapping the sphere using an icosahedron.
 *
 * The regular icosadron is a polyhedron with 20 faces, each of which is
 * an equilateral triangle. To build the p4est connectivity, we group faces
 * 2 by 2 to from 10 quadrangles, and thus 10 trees.
 *
 * This connectivity is meant to be used together with \ref p4est_geometry_new_icosahedron
 * to map the sphere.
 *
 * The flat connectivity looks like that.
 * Vextex numbering:
 *
 *        A00   A01   A02   A03   A04
 *       /   \ /   \ /   \ /   \ /   \
 *     A05---A06---A07---A08---A09---A10
 *       \   / \   / \   / \   / \   / \
 *        A11---A12---A13---A14---A15---A16
 *          \  /  \  /  \  /  \  /  \  /
 *          A17   A18   A19   A20   A21
 *
 * Origin in A05.
 *
 * Tree numbering:
 *
 *     0  2  4  6  8
 *      1  3  5  7  9
 */
p4est_connectivity_t *p4est_connectivity_new_icosahedron (void);

/** Create a connectivity structure that builds a 2d spherical shell.
 * \ref p8est_connectivity_new_shell
 */
p4est_connectivity_t *p4est_connectivity_new_shell2d (void);

/** Create a connectivity structure that maps a 2d disk.
 *
 * This is a 5 trees connectivity meant to be used together
 * with \ref p4est_geometry_new_disk2d to map the disk.
 */
p4est_connectivity_t *p4est_connectivity_new_disk2d (void);

/** Create a connectivity structure that maps a 2d bowtie structure.
 *
 * The 2 trees are connected by a corner connection at node A3 (0, 0).
 * the nodes are given as:
 *
 *        A00   A01
 *       /   \ /   \
 *     A02   A03   A04
 *       \   / \   /
 *        A05   A06
 *
 */
p4est_connectivity_t *p4est_connectivity_new_bowtie (void);

/** A rectangular m by n array of trees with configurable periodicity.
 * The brick is periodic in x and y if periodic_a and periodic_b are true,
 * respectively.
 */
p4est_connectivity_t *p4est_connectivity_new_brick (int mi, int ni,
                                                    int periodic_a,
                                                    int periodic_b);

/** Create connectivity structure from predefined catalogue.
 * \param [in]  name            Invokes connectivity_new_* function.
 *              brick23         brick (2, 3, 0, 0)
 *              corner          corner
 *              cubed           cubed
 *              disk            disk
 *              moebius         moebius
 *              periodic        periodic
 *              pillow          pillow
 *              rotwrap         rotwrap
 *              star            star
 *              unit            unitsquare
 * \return      An initialized connectivity if name is defined, NULL else.
 */
p4est_connectivity_t *p4est_connectivity_new_byname (const char *name);

/** Uniformly refine a connectivity.
 * This is useful if you would like to uniformly refine by something other
 * than a power of 2.
 *
 * \param [in] conn         A valid connectivity
 * \param [in] num_per_dim  The number of new trees in each direction.
 *                      Must use no more than \ref P4EST_OLD_QMAXLEVEL bits.
 *
 * \return a refined connectivity.
 */
p4est_connectivity_t *p4est_connectivity_refine (p4est_connectivity_t * conn,
                                                 int num_per_dim);

/** Fill an array with the axis combination of a face neighbor transform.
 * \param [in]  iface       The number of the originating face.
 * \param [in]  nface       Encoded as nface = r * 4 + nf, where nf = 0..3 is
 *                          the neigbbor's connecting face number and r = 0..1
 *                          is the relative orientation to the neighbor's face.
 *                          This encoding matches p4est_connectivity_t.
 * \param [out] ftransform  This array holds 9 integers.
 *              [0,2]       The coordinate axis sequence of the origin face,
 *                          the first referring to the tangential and the second
 *                          to the normal.  A permutation of (0, 1).
 *              [3,5]       The coordinate axis sequence of the target face.
 *              [6,8]       Face reversal flag for tangential axis (boolean);
 *                          face code in [0, 3] for the normal coordinate q:
 *                          0: q' = -q
 *                          1: q' = q + 1
 *                          2: q' = q - 1
 *                          3: q' = 2 - q
 *              [1,4,7]     0 (unused for compatibility with 3D).
 */
void                p4est_expand_face_transform (int iface, int nface,
                                                 int ftransform[]);

/** Fill an array with the axis combinations of a tree neighbor transform.
 * \param [in]  connectivity  Connectivity structure.
 * \param [in]  itree         The number of the originating tree.
 * \param [in]  iface         The number of the originating tree's face.
 * \param [out] ftransform    This array holds 9 integers.
 *              [0,2]         The coordinate axis sequence of the origin face.
 *              [3,5]         The coordinate axis sequence of the target face.
 *              [6,8]         Face reversal flag for axis t; face code for axis n.
 *                            \see p4est_expand_face_transform.
 *              [1,4,7]       0 (unused for compatibility with 3D).
 * \return                    The face neighbor tree if it exists, -1 otherwise.
 */
p4est_topidx_t      p4est_find_face_transform (p4est_connectivity_t *
                                               connectivity,
                                               p4est_topidx_t itree,
                                               int iface, int ftransform[]);

/** Fills an array with information about corner neighbors.
 * \param [in] connectivity  Connectivity structure.
 * \param [in] itree         The number of the originating tree.
 * \param [in] icorner       The number of the originating corner.
 * \param [in,out] ci        A p4est_corner_info_t structure with initialized array.
 */
void                p4est_find_corner_transform (p4est_connectivity_t *
                                                 connectivity,
                                                 p4est_topidx_t itree,
                                                 int icorner,
                                                 p4est_corner_info_t * ci);

/** Internally connect a connectivity based on tree_to_vertex information.
 * Periodicity that is not inherent in the list of vertices will be lost.
 * \param [in,out] conn     The connectivity needs to have proper vertices
 *                          and tree_to_vertex fields.  The tree_to_tree
 *                          and tree_to_face fields must be allocated
 *                          and satisfy p4est_connectivity_is_valid (conn)
 *                          but will be overwritten.  The corner
 *                          fields will be freed and allocated anew.
 */
void                p4est_connectivity_complete (p4est_connectivity_t * conn);

/** Removes corner information of a connectivity
 *  such that enough information is left to run p4est_connectivity_complete successfully.
 *  The reduced connectivity still passes p4est_connectivity_is_valid.
 * \param [in,out] conn     The connectivity to be reduced.
 */
void                p4est_connectivity_reduce (p4est_connectivity_t * conn);

/** p4est_connectivity_permute
 * Given a permutation \a perm of the trees in a connectivity \a conn,
 * permute the trees of \a conn in place and update \a conn to match.
 * \param [in,out] conn                The connectivity whose trees are
 *                                     permuted.
 * \param [in] perm                    A permutation array, whose elements are
 *                                     size_t's.
 * \param [in] is_current_to_new       if true, the jth entry of perm is the
 *                                     new index for the entry whose current
 *                                     index is j, otherwise the jth entry of
 *                                     perm is the current index of the tree
 *                                     whose index will be j after the
 *                                     permutation.
 */
void                p4est_connectivity_permute (p4est_connectivity_t * conn,
                                                sc_array_t * perm,
                                                int is_current_to_new);
#ifdef P4EST_WITH_METIS

/** Reorder a connectivity using METIS.
 *
 * \note This function is only available if configured successfully `--with-metis`.
 *
 * This function takes a connectivity \a conn and a parameter \a k,
 * which will typically be the number of processes, and reorders the trees
 * such that if every processes is assigned (num_trees / k) trees, the
 * communication volume will be minimized.  This is intended for use with
 * connectivities that contain a large number of trees.  This should be done
 * BEFORE a p4est is created using the connectivity.  This is done in place:
 * any data structures that use indices to refer to trees before this
 * procedure will be invalid.  Note that this routine calls metis and not
 * parmetis because the connectivity is copied on every process.
 * A communicator is required because I'm not positive that metis is
 * deterministic. \a ctype determines when an edge exist between two trees in
 * the dual graph used by metis in the reordering.
 * \param [in]     comm       MPI communicator.
 * \param [in]     k          if k > 0, the number of pieces metis will use to
 *                            guide the reordering; if k = 0, the number of
 *                            pieces will be determined from the MPI
 *                            communicator.
 * \param [in,out] conn       connectivity that will be reordered.
 * \param [in]     ctype      determines when an edge exists in the dual graph
 *                            of the connectivity structure.
 */
void                p4est_connectivity_reorder (sc_MPI_Comm comm, int k,
                                                p4est_connectivity_t * conn,
                                                p4est_connect_type_t ctype);

/** Reorder a connectivity using METIS.
 *
 * \note This function is only available if configured successfully `--with-metis`.
 *
 * This is the same form as \ref p4est_connectivity_reorder but it takes an
 * initialized sc array \a newid as extra argument.
 * In this way, the users can map old indices to new indices in the case it
 * is necessary (for instance to retrieve high-order nodes previously stored
 * in an array with old indices).
 * \param [in]     comm       MPI communicator.
 * \param [in]     k          if k > 0, the number of pieces metis will use to
 *                            guide the reordering; if k = 0, the number of
 *                            pieces will be determined from the MPI
 *                            communicator.
 * \param [in,out] conn       connectivity that will be reordered.
 * \param [in]     ctype      determines when an edge exists in the dual graph
 *                            of the connectivity structure.
 * \param [in,out] newid      array that maps old tree indices to new ones.
 *                            newid has to be an sc_array and it has to be
 *                            initialized (non-NULL) with element size
 *                            of size_t (using sc_array_new (sizeof (size_t))).
 *                            Input length arbitrary, output length modified.
 */
sc_array_t         *p4est_connectivity_reorder_newid (sc_MPI_Comm comm, int k,
                                                      p4est_connectivity_t *
                                                      conn,
                                                      p4est_connect_type_t
                                                      ctype,
                                                      sc_array_t * newid);

#endif /* P4EST_WITH_METIS */

/** p4est_connectivity_join_faces
 * This function takes an existing valid connectivity \a conn and modifies it
 * by joining two tree faces that are currently boundary faces.
 * \param [in,out] conn        connectivity that will be altered.
 * \param [in]     tree_left   tree that will be on the left side of the joined
 *                             faces.
 * \param [in]     tree_right  tree that will be on the right side of the
 *                             joined faces.
 * \param [in]     face_left   face of \a tree_left that will be joined.
 * \param [in]     face_right  face of \a tree_right that will be joined.
 * \param [in]     orientation the orientation of \a face_left and
 *                             \a face_right once joined (see the description
 *                             of p4est_connectivity_t to understand
 *                             orientation).
 */
void                p4est_connectivity_join_faces (p4est_connectivity_t *
                                                   conn,
                                                   p4est_topidx_t tree_left,
                                                   p4est_topidx_t tree_right,
                                                   int face_left,
                                                   int face_right,
                                                   int orientation);

/** p4est_connectivity_is_equivalent
 * This function compares two connectivities for equivalence: it returns
 * \a true if they are the same connectivity, or if they have the same
 * topology.  The definition of topological sameness is strict: there is no
 * attempt made to determine whether permutation and/or rotation of the trees
 * makes the connectivities equivalent.
 *
 * \param[in]      conn1    a valid connectivity
 * \param[out]     conn2    a valid connectivity
 */
int                 p4est_connectivity_is_equivalent (p4est_connectivity_t *
                                                      conn1,
                                                      p4est_connectivity_t *
                                                      conn2);

/** Return a pointer to a p4est_corner_transform_t array element. */
/*@unused@*/
static inline p4est_corner_transform_t *
p4est_corner_array_index (sc_array_t * array, size_t it)
{
  P4EST_ASSERT (array->elem_size == sizeof (p4est_corner_transform_t));
  P4EST_ASSERT (it < array->elem_count);

  return
    (p4est_corner_transform_t *) (array->array +
                                  sizeof (p4est_corner_transform_t) * it);
}

/** Read an ABAQUS input file from a file stream.
 *
 * This utility function reads a basic ABAQUS file supporting element type with
 * the prefix C2D4, CPS4, and S4 in 2D and of type C3D8 reading them as
 * bilinear quadrilateral and trilinear hexahedral trees respectively.
 *
 * A basic 2D mesh is given below.  The \c *Node section gives the vertex
 * number and x, y, and z components for each vertex.  The \c *Element section
 * gives the 4 vertices in 2D (8 vertices in 3D) of each element in counter
 * clockwise order. So in 2D the nodes are given as:
 *
 *     4                     3
 *      +-------------------+
 *      |                   |
 *      |                   |
 *      |                   |
 *      |                   |
 *      |                   |
 *      |                   |
 *      +-------------------+
 *     1                     2
 *
 * and in 3D they are given as:
 *
 *     8                     7
 *      +---------------------+
 *      |\                    |\
 *      | \                   | \
 *      |  \                  |  \
 *      |   \                 |   \
 *      |   5+---------------------+6
 *      |    |                |    |
 *      +----|----------------+    |
 *      4\   |               3 \   |
 *        \  |                  \  |
 *         \ |                   \ |
 *          \|                    \|
 *           +---------------------+
 *           1                     2
 *
 * \code
 * *Heading
 *  box.inp
 * *Node
 * 1,  -5, -5, 0
 * 2,   5, -5, 0
 * 3,   5,  5, 0
 * 4,  -5,  5, 0
 * 5,   0, -5, 0
 * 6,   5,  0, 0
 * 7,   0,  5, 0
 * 8,  -5,  0, 0
 * 9,   1, -1, 0
 * 10,  0,  0, 0
 * 11, -2,  1, 0
 * *Element, type=CPS4, ELSET=Surface1
 * 1,  1, 10, 11, 8
 * 2,  3, 10, 9,  6
 * 3,  9, 10, 1,  5
 * 4,  7,  4, 8, 11
 * 5, 11, 10, 3,  7
 * 6,  2,  6, 9,  5
 * \endcode
 *
 * This code can be called two ways.  The first, when \c vertex==NULL and \c
 * tree_to_vertex==NULL, is used to count the number of trees and vertices in
 * the connectivity to be generated by the \c .inp mesh in the \a stream.  The
 * second, when \c vertices!=NULL and \c tree_to_vertex!=NULL, fill \c vertices
 * and \c tree_to_vertex.  In this case \c num_vertices and \c num_trees need
 * to be set to the maximum number of entries allocated in \c vertices and \c
 * tree_to_vertex.
 *
 * \param[in,out]  stream         file stream to read the connectivity from
 * \param[in,out]  num_vertices   the number of vertices in the connectivity
 * \param[in,out]  num_trees      the number of trees in the connectivity
 * \param[out]     vertices       the list of \c vertices of the connectivity
 * \param[out]     tree_to_vertex the \c tree_to_vertex map of the connectivity
 *
 * \returns 0 if successful and nonzero if not
 */
int                 p4est_connectivity_read_inp_stream (FILE * stream,
                                                        p4est_topidx_t *
                                                        num_vertices,
                                                        p4est_topidx_t *
                                                        num_trees,
                                                        double *vertices,
                                                        p4est_topidx_t *
                                                        tree_to_vertex);

/** Create a p4est connectivity from an ABAQUS input file.
 *
 * This utility function reads a basic ABAQUS file supporting element type with
 * the prefix C2D4, CPS4, and S4 in 2D and of type C3D8 reading them as
 * bilinear quadrilateral and trilinear hexahedral trees respectively.
 *
 * A basic 2D mesh is given below.  The \c *Node section gives the vertex
 * number and x, y, and z components for each vertex.  The \c *Element section
 * gives the 4 vertices in 2D (8 vertices in 3D) of each element in counter
 * clockwise order. So in 2D the nodes are given as:
 *
 *     4                     3
 *      +-------------------+
 *      |                   |
 *      |                   |
 *      |                   |
 *      |                   |
 *      |                   |
 *      |                   |
 *      +-------------------+
 *     1                     2
 *
 * and in 3D they are given as:
 *
 *     8                     7
 *      +---------------------+
 *      |\                    |\
 *      | \                   | \
 *      |  \                  |  \
 *      |   \                 |   \
 *      |   5+---------------------+6
 *      |    |                |    |
 *      +----|----------------+    |
 *      4\   |               3 \   |
 *        \  |                  \  |
 *         \ |                   \ |
 *          \|                    \|
 *           +---------------------+
 *           1                     2
 *
 * \code
 * *Heading
 *  box.inp
 * *Node
 * 1,  -5, -5, 0
 * 2,   5, -5, 0
 * 3,   5,  5, 0
 * 4,  -5,  5, 0
 * 5,   0, -5, 0
 * 6,   5,  0, 0
 * 7,   0,  5, 0
 * 8,  -5,  0, 0
 * 9,   1, -1, 0
 * 10,  0,  0, 0
 * 11, -2,  1, 0
 * *Element, type=CPS4, ELSET=Surface1
 * 1,  1, 10, 11, 8
 * 2,  3, 10, 9,  6
 * 3,  9, 10, 1,  5
 * 4,  7,  4, 8, 11
 * 5, 11, 10, 3,  7
 * 6,  2,  6, 9,  5
 * \endcode
 *
 * This function reads a mesh from \a filename and returns an associated p4est
 * connectivity.
 *
 * \param[in]  filename         file to read the connectivity from
 *
 * \return  an allocated connectivity associated with the mesh in \a filename
 *          or NULL if an error occurred.
 */
p4est_connectivity_t *p4est_connectivity_read_inp (const char *filename);

SC_EXTERN_C_END;

#endif /* !P4EST_CONNECTIVITY_H */<|MERGE_RESOLUTION|>--- conflicted
+++ resolved
@@ -112,19 +112,11 @@
 typedef enum
 {
   /* make sure to have different values 2D and 3D */
-<<<<<<< HEAD
-  P4EST_CONNECT_SELF = 20,
-  P4EST_CONNECT_FACE = 21,
-  P4EST_CONNECT_CORNER = 22,
-  P4EST_CONNECT_NOCORNER = P4EST_CONNECT_FACE,
-  P4EST_CONNECT_FULL = P4EST_CONNECT_CORNER
-=======
   P4EST_CONNECT_SELF = 20,      /**< No balance whatsoever. */
   P4EST_CONNECT_FACE = 21,      /**< Balance across faces only. */
   P4EST_CONNECT_ALMOST = P4EST_CONNECT_FACE,    /**< = CORNER - 1. */
   P4EST_CONNECT_CORNER = 22,    /**< Balance across faces and corners. */
   P4EST_CONNECT_FULL = P4EST_CONNECT_CORNER     /**< = CORNER. */
->>>>>>> bca6c903
 }
 p4est_connect_type_t;
 
