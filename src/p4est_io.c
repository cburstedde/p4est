/*
  This file is part of p4est.
  p4est is a C library to manage a collection (a forest) of multiple
  connected adaptive quadtrees or octrees in parallel.

  Copyright (C) 2010 The University of Texas System
  Additional copyright (C) 2011 individual authors
  Written by Carsten Burstedde, Lucas C. Wilcox, and Tobin Isaac

  p4est is free software; you can redistribute it and/or modify
  it under the terms of the GNU General Public License as published by
  the Free Software Foundation; either version 2 of the License, or
  (at your option) any later version.

  p4est is distributed in the hope that it will be useful,
  but WITHOUT ANY WARRANTY; without even the implied warranty of
  MERCHANTABILITY or FITNESS FOR A PARTICULAR PURPOSE.  See the
  GNU General Public License for more details.

  You should have received a copy of the GNU General Public License
  along with p4est; if not, write to the Free Software Foundation, Inc.,
  51 Franklin Street, Fifth Floor, Boston, MA 02110-1301, USA.
*/

#ifndef P4_TO_P8
#include <p4est_algorithms.h>
#include <p4est_bits.h>
#include <p4est_communication.h>
#include <p4est_io.h>
#else
#include <p8est_algorithms.h>
#include <p8est_bits.h>
#include <p8est_communication.h>
#include <p8est_io.h>
#endif
#include <sc_search.h>
#include <sc.h>
#ifndef P4EST_ENABLE_MPII0
#include <errno.h>
#endif

sc_array_t         *
p4est_deflate_quadrants (p4est_t * p4est, sc_array_t ** data)
{
  const size_t        qsize = sizeof (p4est_qcoord_t);
  const size_t        dsize = p4est->data_size;
  size_t              qtreez, qz;
  sc_array_t         *qarr, *darr;
  p4est_topidx_t      tt;
  p4est_tree_t       *tree;
  p4est_quadrant_t   *q;
  p4est_qcoord_t     *qap;
  char               *dap;

  qarr = sc_array_new_size (qsize,
                            (P4EST_DIM + 1) * p4est->local_num_quadrants);
  qap = (p4est_qcoord_t *) qarr->array;
  darr = NULL;
  dap = NULL;
  if (data != NULL) {
    P4EST_ASSERT (dsize > 0);
    darr = sc_array_new_size (dsize, p4est->local_num_quadrants);
    dap = darr->array;
  }
  for (tt = p4est->first_local_tree; tt <= p4est->last_local_tree; ++tt) {
    tree = p4est_tree_array_index (p4est->trees, tt);
    qtreez = tree->quadrants.elem_count;
    for (qz = 0; qz < qtreez; ++qz) {
      q = p4est_quadrant_array_index (&tree->quadrants, qz);
      *qap++ = q->x;
      *qap++ = q->y;
#ifdef P4_TO_P8
      *qap++ = q->z;
#endif
      *qap++ = (p4est_qcoord_t) q->level;
      if (data != NULL) {
        memcpy (dap, q->p.user_data, dsize);
        dap += dsize;
      }
    }
  }
  P4EST_ASSERT ((void *) qap ==
                qarr->array + qarr->elem_size * qarr->elem_count);
  if (data != NULL) {
    P4EST_ASSERT (dap == darr->array + darr->elem_size * darr->elem_count);
    *data = darr;
  }
  return qarr;
}

p4est_t            *
p4est_inflate (sc_MPI_Comm mpicomm, p4est_connectivity_t * connectivity,
               const p4est_gloidx_t * global_first_quadrant,
               const p4est_gloidx_t * pertree,
               sc_array_t * quadrants, sc_array_t * data, void *user_pointer)
{
  const p4est_gloidx_t *gfq;
  int                 i;
  int                 num_procs, rank;
  p4est_topidx_t      num_trees, jt;
  p4est_gloidx_t      gkey, gtreeskip, gtreeremain, gquadremain;
  p4est_t            *p4est;
  p4est_tree_t       *tree;
  p4est_quadrant_t   *q;
#ifdef P4EST_ENABLE_DEBUG
  int                 p;
#endif
  int8_t              ql, tml;
  size_t              dsize;
  size_t              gk1, gk2;
  size_t              qz, zqoffset, zqthistree;
  p4est_qcoord_t     *qap;
  char               *dap;

  P4EST_GLOBAL_PRODUCTION ("Into " P4EST_STRING "_inflate\n");
  p4est_log_indent_push ();

  P4EST_ASSERT (p4est_connectivity_is_valid (connectivity));
  P4EST_ASSERT (global_first_quadrant != NULL);
  P4EST_ASSERT (pertree != NULL);
  P4EST_ASSERT (quadrants != NULL);
  P4EST_ASSERT (quadrants->elem_size == sizeof (p4est_qcoord_t));
  /* data may be NULL, in this case p4est->data_size will be 0 */
  /* user_pointer may be anything, we don't look at it */

  /* create p4est object and assign some data members */
  p4est = P4EST_ALLOC_ZERO (p4est_t, 1);
  dsize = p4est->data_size = (data == NULL ? 0 : data->elem_size);
  dap = (char *) (data == NULL ? NULL : data->array);
  qap = (p4est_locidx_t *) quadrants->array;
  p4est->user_pointer = user_pointer;
  p4est->connectivity = connectivity;
  num_trees = connectivity->num_trees;

  /* set parallel environment */
  p4est_comm_parallel_env_assign (p4est, mpicomm);
  num_procs = p4est->mpisize;
  rank = p4est->mpirank;

  /* create global first quadrant offsets */
  gfq = p4est->global_first_quadrant =
    P4EST_ALLOC (p4est_gloidx_t, num_procs + 1);
  memcpy (p4est->global_first_quadrant, global_first_quadrant,
          (num_procs + 1) * sizeof (p4est_gloidx_t));
#ifdef P4EST_ENABLE_DEBUG
  P4EST_ASSERT (gfq[0] == 0);
  for (p = 0; p < num_procs; ++p) {
    P4EST_ASSERT (gfq[p] <= gfq[p + 1]);
  }
  P4EST_ASSERT (pertree[0] == 0);
  for (jt = 0; jt < num_trees; ++jt) {
    P4EST_ASSERT (pertree[jt] <= pertree[jt + 1]);
  }
  P4EST_ASSERT (gfq[num_procs] == pertree[num_trees]);
#endif
  gquadremain = gfq[rank + 1] - gfq[rank];
  p4est->local_num_quadrants = (p4est_locidx_t) gquadremain;
  p4est->global_num_quadrants = gfq[num_procs];
  P4EST_ASSERT (quadrants->elem_count ==
                (P4EST_DIM + 1) * (size_t) p4est->local_num_quadrants);
  P4EST_ASSERT (data == NULL || data->elem_count ==
                (size_t) p4est->local_num_quadrants);

  /* allocate memory pools */
  if (dsize > 0) {
    p4est->user_data_pool = sc_mempool_new (dsize);
  }
  else {
    p4est->user_data_pool = NULL;
  }
  p4est->quadrant_pool = sc_mempool_new (sizeof (p4est_quadrant_t));

  /* find the first and last tree on this processor */
  if (p4est->local_num_quadrants > 0) {
    gkey = gfq[rank];
    gk1 = sc_bsearch_range (&gkey, pertree, num_trees,
                            sizeof (p4est_gloidx_t), p4est_gloidx_compare);
    P4EST_ASSERT (gk1 < (size_t) num_trees);
    gtreeskip = gkey - pertree[gk1];
    gkey = gfq[rank + 1] - 1;
    gk2 = sc_bsearch_range (&gkey, pertree, num_trees,
                            sizeof (p4est_gloidx_t), p4est_gloidx_compare);
    P4EST_ASSERT (gk1 <= gk2 && gk2 < (size_t) num_trees);
    p4est->first_local_tree = (p4est_topidx_t) gk1;
    p4est->last_local_tree = (p4est_topidx_t) gk2;
  }
  else {
    gtreeskip = 0;
    p4est->first_local_tree = -1;
    p4est->last_local_tree = -2;
  }

  /* populate trees */
  zqoffset = 0;
  gquadremain = p4est->local_num_quadrants;
  p4est->trees = sc_array_new_size (sizeof (p4est_tree_t), num_trees);
  for (jt = 0; jt < num_trees; ++jt) {
    /* all trees need at least some basic setup */
    tree = p4est_tree_array_index (p4est->trees, jt);
    sc_array_init (&tree->quadrants, sizeof (p4est_quadrant_t));
    P4EST_QUADRANT_INIT (&tree->first_desc);
    P4EST_QUADRANT_INIT (&tree->last_desc);
    tree->quadrants_offset = (p4est_locidx_t) zqoffset;
    for (i = 0; i <= P4EST_QMAXLEVEL; ++i) {
      tree->quadrants_per_level[i] = 0;
    }
    for (; i <= P4EST_MAXLEVEL; ++i) {
      tree->quadrants_per_level[i] = -1;
    }
    q = NULL;
    tree->maxlevel = 0;
    if (jt >= p4est->first_local_tree && jt <= p4est->last_local_tree) {
      /* this tree has local quadrants */
      gtreeremain = pertree[jt + 1] - pertree[jt] - gtreeskip;
      P4EST_ASSERT (gtreeremain > 0 && gquadremain > 0);
      zqthistree = (size_t) SC_MIN (gtreeremain, gquadremain);
      P4EST_ASSERT (zqthistree > 0);
      sc_array_resize (&tree->quadrants, zqthistree);
      tml = 0;
      for (qz = 0; qz < zqthistree; ++qz) {
        q = p4est_quadrant_array_index (&tree->quadrants, qz);
        P4EST_QUADRANT_INIT (q);
        q->x = *qap++;
        q->y = *qap++;
#ifdef P4_TO_P8
        q->z = *qap++;
#endif
/* *INDENT-OFF* HORRIBLE indent bug */
        q->level = ql = (int8_t) *qap++;
/* *INDENT-ON* */
        P4EST_ASSERT (ql >= 0 && ql <= P4EST_QMAXLEVEL);
        ++tree->quadrants_per_level[ql];
        tml = SC_MAX (tml, ql);
        p4est_quadrant_init_data (p4est, jt, q, NULL);
        if (data != NULL) {
          memcpy (q->p.user_data, dap, dsize);
          dap += dsize;
        }
        if (qz == 0) {
          p4est_quadrant_first_descendant (q, &tree->first_desc,
                                           P4EST_QMAXLEVEL);
        }
      }
      p4est_quadrant_last_descendant (q, &tree->last_desc, P4EST_QMAXLEVEL);
      tree->maxlevel = tml;
      zqoffset += zqthistree;
      gquadremain -= (p4est_gloidx_t) zqthistree;
      gtreeskip = 0;
    }
  }
  P4EST_ASSERT (zqoffset == (size_t) p4est->local_num_quadrants);
  P4EST_ASSERT (gquadremain == 0);

  /* communicate partition information */
  p4est->global_first_position =
    P4EST_ALLOC (p4est_quadrant_t, num_procs + 1);
  p4est_comm_global_partition (p4est, NULL);

  /* print more statistics */
  P4EST_VERBOSEF ("total local quadrants %lld\n",
                  (long long) p4est->local_num_quadrants);

  P4EST_ASSERT (p4est->revision == 0);
  P4EST_ASSERT (p4est_is_valid (p4est));
  p4est_log_indent_pop ();
  P4EST_GLOBAL_PRODUCTION ("Done " P4EST_STRING "_inflate\n");

  return p4est;
}

/** The opaque file context for for p4est data files. */
struct p4est_file_context
{
  sc_MPI_Comm         mpicomm;            /**< corresponding MPI communicator */
  p4est_locidx_t      local_num_quadrants; /**< number of local quadrants */
  p4est_gloidx_t      global_num_quadrants; /**< number of global quadrants */
  p4est_gloidx_t     *global_first_quadrant; /**< represents the partition */
  int                 gfq_owned;          /**< Boolean to indicate if global_first_quadrant
                                               is owned. */
  size_t              num_calls;        /**< redundant but for convience;
                                            counts the number of calls of
                                            write and read, respectively */
  sc_MPI_File         file;
  sc_MPI_Offset       accessed_bytes;   /**< count only array data bytes and
                                           array metadata bytes */
};

/** This function calculates a padding string consisting of spaces.
 * We require an already allocated array pad or NULL.
 * The number of bytes in pad must be at least divisor!
 * For NULL the function only calculates the number of padding bytes.
 */
static void
get_padding_string (size_t num_bytes, size_t divisor, char *pad,
                    size_t * num_pad_bytes)
{
  P4EST_ASSERT (divisor != 0 && num_pad_bytes != NULL);

  *num_pad_bytes = (divisor - (num_bytes % divisor)) % divisor;
  if (*num_pad_bytes == 0 || *num_pad_bytes == 1) {
    /* In these cases there is no space to add new line characters
     * but this is necessary to ensure a consistent layout in a text editor
     */
    *num_pad_bytes += divisor;
  }

  P4EST_ASSERT (*num_pad_bytes > 1);
  if (pad != NULL) {
    snprintf (pad, *num_pad_bytes + 1, "\n%-*s\n", (int) *num_pad_bytes - 2,
              "");
  }
}

static int
<<<<<<< HEAD
check_file_metadata (p4est_t * p4est, size_t header_size,
                     const char *filename, char *metadata,
=======
check_file_metadata (sc_MPI_Comm mpicomm, const char *filename,
                     char *user_string, char *metadata,
>>>>>>> 795aa5c5
                     p4est_gloidx_t * global_num_quadrants)
{
  long                read_global_num_quads;
  int                 mpiret, rank;
  int                 error_flag;

  P4EST_ASSERT (metadata != NULL);

  error_flag = 0;

  mpiret = sc_MPI_Comm_rank (mpicomm, &rank);
  SC_CHECK_MPI (mpiret);

  /* check magic number */
  if (metadata[7] != '\n') {
    if (rank == 0) {
      P4EST_LERROR (P4EST_STRING
                    "_io: Error reading. Wrong file header format.\n");
    }
    return P4EST_ERR_IO;
  }

  metadata[7] = '\0';
  if (strcmp (metadata, P4EST_MAGIC_NUMBER)) {
    /* TODO: check for wrong endianness */
    P4EST_LERRORF (P4EST_STRING
                   "_io: Error reading <%s>. Wrong magic number (in file = %s, magic number = %s).\n",
                   filename, metadata, P4EST_MAGIC_NUMBER);
    error_flag = 1;
  }

  /* check format of version string line */
  if (metadata[31] != '\n') {
    if (rank == 0) {
      P4EST_LERROR (P4EST_STRING
                    "_io: Error reading. Wrong file header format.\n");
    }
<<<<<<< HEAD
    else if (count == 2) {
      read_global_num_quads = sc_atol (parsing_arg);
      if (global_num_quadrants != NULL) {
        *global_num_quadrants = (p4est_gloidx_t) read_global_num_quads;
      }
      else if (read_global_num_quads != p4est->global_num_quadrants) {
        P4EST_LERRORF (P4EST_STRING
                       "_io: Error reading <%s>. Wrong global number of quadrants (in file = %ld, in given p4est = %ld).\n",
                       filename, read_global_num_quads,
                       p4est->global_num_quadrants);
        error_flag = 1;
      }
=======
    return P4EST_ERR_IO;
  }

  metadata[31] = '\0';
  if (strlen (&metadata[8]) != 23) {
    if (rank == 0) {
      P4EST_LERROR (P4EST_STRING
                    "_io: Error reading. Wrong file header format.\n");
>>>>>>> 795aa5c5
    }
    return P4EST_ERR_IO;
  }

  /* check the format of the user string */
  if (metadata[47] != '\n') {
    if (rank == 0) {
      P4EST_LERROR (P4EST_STRING
                    "_io: Error reading. Wrong file header format.\n");
    }
    return P4EST_ERR_IO;
  }
  /* the content of the user string is not checked */
  strncpy (user_string, &metadata[32], 15);
  user_string[15] = '\0';

  /* check number of global quadrants */
  /* there is no \n at the end of this line */
  metadata[P4EST_NUM_METADATA_BYTES] = '\0';

  if (strlen (&metadata[48]) != 16) {
    if (rank == 0) {
      P4EST_LERROR (P4EST_STRING
                    "_io: Error reading. Wrong file header format.\n");
    }
    return P4EST_ERR_IO;
  }

  read_global_num_quads = sc_atol (&metadata[48]);
  *global_num_quadrants = (p4est_gloidx_t) read_global_num_quads;
  if (read_global_num_quads < 0) {
    P4EST_LERRORF (P4EST_STRING
                   "_io: Error reading <%s>. Negative global number of quadrants.\n",
                   filename);
    error_flag = 1;
  }

  return (error_flag) ? P4EST_ERR_IO : sc_MPI_SUCCESS;
}

int
p4est_file_error_cleanup (sc_MPI_File * file)
{
  /* no error checking since we are called under an error condition */
  P4EST_ASSERT (file != NULL);
#ifdef P4EST_ENABLE_MPIIO
  if (*file != sc_MPI_FILE_NULL) {
#else
  if ((*file)->file != sc_MPI_FILE_NULL) {
#endif
    /* We do not use here the libsc closing function since we do not perform
     * error checking in this functiont that is only called if we had already
     * an error.
     */
#ifdef P4EST_ENABLE_MPIIO
    MPI_File_close (file);
#else
    {
#ifdef P4EST_ENABLE_MPI
      int                 rank, mpiret;
#endif

#ifdef P4EST_ENABLE_MPI
      mpiret = sc_MPI_Comm_rank ((*file)->mpicomm, &rank);
      SC_CHECK_MPI (mpiret);

      if (rank == 0) {
#endif
        fclose ((*file)->file);
        (*file)->file = NULL;
#ifdef P4EST_ENABLE_MPI
      }
#endif
    }
#endif
  }
#ifndef P4EST_ENABLE_MPIIO
  SC_FREE (*file);
#endif
  return -1;
}

p4est_file_context_t *
p4est_file_open_create (p4est_t * p4est, const char *filename,
                        char user_string[15], int *errcode)
{
  int                 mpiret, count, count_error, mpisize;
  /* We enforce the padding of the file header. */
  char                metadata[P4EST_NUM_METADATA_BYTES + P4EST_BYTE_DIV + 1];
  p4est_file_context_t *file_context = P4EST_ALLOC (p4est_file_context_t, 1);

  /* Open the file and create a new file if necessary */
  mpiret =
    sc_io_open (p4est->mpicomm, filename,
                SC_WRITE_CREATE, sc_MPI_INFO_NULL, &file_context->file);
  P4EST_FILE_CHECK_OPEN (mpiret, file_context, "File open create", errcode);

  if (p4est->mpirank == 0) {
    /* write padded p4est-defined header */
    snprintf (metadata, P4EST_NUM_METADATA_BYTES + P4EST_BYTE_DIV + 1,
              "%.7s\n%-23s\n%-15s\n%.16ld\n%-14s\n", P4EST_MAGIC_NUMBER,
              p4est_version (), user_string, p4est->global_num_quadrants, "");
    mpiret =
      sc_io_write_at (file_context->file, 0, metadata,
                      P4EST_NUM_METADATA_BYTES + P4EST_BYTE_DIV, sc_MPI_BYTE,
                      &count);
    P4EST_FILE_CHECK_MPI (mpiret, "Writing the file header");
    count_error = (P4EST_NUM_METADATA_BYTES + P4EST_BYTE_DIV != count);
    P4EST_FILE_CHECK_COUNT_SERIAL (P4EST_NUM_METADATA_BYTES + P4EST_BYTE_DIV,
                                   count);
  }

  P4EST_HANDLE_MPI_ERROR (mpiret, file_context, p4est->mpicomm, errcode);

  /* initialize the file context */
  file_context->mpicomm = p4est->mpicomm;
  file_context->local_num_quadrants = p4est->local_num_quadrants;
  file_context->global_num_quadrants = p4est->global_num_quadrants;
  mpiret = sc_MPI_Comm_size (p4est->mpicomm, &mpisize);
  file_context->global_first_quadrant =
    P4EST_ALLOC (p4est_gloidx_t, mpisize + 1);
  memcpy (file_context->global_first_quadrant, p4est->global_first_quadrant,
          (mpisize + 1) * sizeof (p4est_gloidx_t));
  file_context->gfq_owned = 1;

  P4EST_HANDLE_MPI_COUNT_ERROR (count_error, file_context, errcode);

  file_context->accessed_bytes = 0;
  file_context->num_calls = 0;

  return file_context;
}

p4est_file_context_t *
<<<<<<< HEAD
p4est_file_open_read (p4est_t * p4est, const char *filename,
                      size_t header_size, void *header_data,
                      p4est_gloidx_t * global_num_quadrants, int *errcode)
=======
p4est_file_open_read_ext (sc_MPI_Comm mpicomm, const char *filename,
                          char *user_string,
                          p4est_gloidx_t * global_num_quadrants, int *errcode)
>>>>>>> 795aa5c5
{
  int                 mpiret, rank;
  int                 count, count_error;
  char                metadata[P4EST_NUM_METADATA_BYTES + 1];
  p4est_file_context_t *file_context = P4EST_ALLOC (p4est_file_context_t, 1);

  /* Open the file in the reading mode */
  mpiret =
    sc_io_open (mpicomm, filename, SC_READ,
                sc_MPI_INFO_NULL, &file_context->file);
  P4EST_FILE_CHECK_OPEN (mpiret, file_context, "File open read", errcode);

  file_context->mpicomm = mpicomm;
  file_context->local_num_quadrants = 0;        /* not set for read calls */
  file_context->global_first_quadrant = NULL;
  file_context->gfq_owned = 0;
  file_context->accessed_bytes = 0;
  file_context->num_calls = 0;

  /* get the MPI rank */
  mpiret = sc_MPI_Comm_rank (mpicomm, &rank);
  SC_CHECK_MPI (mpiret);

  /* read metadata and deallocate in case of error */
  if (rank == 0) {
    /* read metadata on rank 0 */
    mpiret =
      sc_io_read_at (file_context->file, 0, metadata,
                     P4EST_NUM_METADATA_BYTES, sc_MPI_BYTE, &count);

    P4EST_FILE_CHECK_MPI (mpiret, "Reading metadata");
    count_error = (P4EST_NUM_METADATA_BYTES != count);
    P4EST_FILE_CHECK_COUNT_SERIAL (P4EST_NUM_METADATA_BYTES, count);

    metadata[P4EST_NUM_METADATA_BYTES] = '\0';
    /* parse metadata; we do not use file_info because we do not want a Bcast */
<<<<<<< HEAD
    error_flag |=
      check_file_metadata (p4est, header_size, filename, metadata,
                           global_num_quadrants);

    if (!error_flag) {
      /* read header on rank 0 and skip the metadata */
      mpiret =
        sc_io_read_at (file_context->file, P4EST_NUM_METADATA_BYTES,
                       header_data, header_size, sc_MPI_BYTE, &count);
      /* combine error flags to save one broadcast */
      error_flag |= mpiret;
      P4EST_FILE_CHECK_MPI (mpiret, "Reading header");
      count_error = ((int) header_size != count);
      P4EST_FILE_CHECK_COUNT_SERIAL (header_size, count);
    }
=======
    mpiret =
      check_file_metadata (mpicomm, filename, user_string, metadata,
                           global_num_quadrants);
    P4EST_FILE_CHECK_MPI (mpiret, "Check file header");
>>>>>>> 795aa5c5
  }

  /* error checking */
  P4EST_HANDLE_MPI_ERROR (mpiret, file_context, mpicomm, errcode);
  P4EST_HANDLE_MPI_COUNT_ERROR (count_error, file_context, errcode);

  /* broadcast the user string of the file */
  mpiret = sc_MPI_Bcast (user_string, 16, sc_MPI_BYTE, 0, mpicomm);
  SC_CHECK_MPI (mpiret);

  /* broadcast the number of global quadrants */
  mpiret =
    sc_MPI_Bcast (global_num_quadrants, sizeof (p4est_gloidx_t), sc_MPI_BYTE,
                  0, mpicomm);
  SC_CHECK_MPI (mpiret);

<<<<<<< HEAD
  /* broadcast global number of quadrants to all ranks if applicable */
  if (global_num_quadrants != NULL) {
    mpiret =
      sc_MPI_Bcast (global_num_quadrants, sizeof (p4est_gloidx_t),
                    sc_MPI_BYTE, 0, p4est->mpicomm);
    SC_CHECK_MPI (mpiret);
  }
=======
  file_context->global_num_quadrants = *global_num_quadrants;
>>>>>>> 795aa5c5

  return file_context;
}

p4est_file_context_t *
p4est_file_open_read (p4est_t * p4est, const char *filename,
                      char *user_string, int *errcode)
{
  p4est_gloidx_t      global_num_quadrants;
  p4est_file_context_t *fc;

  fc =
    p4est_file_open_read_ext (p4est->mpicomm, filename, user_string,
                              &global_num_quadrants, errcode);

  /* check global number of quadrants */
  if (fc != NULL && p4est->global_num_quadrants != global_num_quadrants) {
    if (p4est->mpirank == 0) {
      P4EST_LERRORF (P4EST_STRING "_file_open_read: global number of "
                     "quadrants mismatch (in file = %ld,"
                     " by parameter = %ld)\n", global_num_quadrants,
                     p4est->global_num_quadrants);
    }
    p4est_file_close (fc, errcode);
    P4EST_FILE_CHECK_NULL (*errcode, fc,
                           P4EST_STRING "_file_open_read: close file",
                           errcode);
    return NULL;
  }

  if (fc != NULL) {
    /* use the partition of the given p4est */
    fc->global_first_quadrant = p4est->global_first_quadrant;
    fc->gfq_owned = 0;
  }

  return fc;
}

p4est_file_context_t *
p4est_file_write_header (p4est_file_context_t * fc, size_t header_size,
                         const void *header_data, char user_string[47],
                         int *errcode)
{
  size_t              num_pad_bytes;
  char                header_metadata[P4EST_NUM_FIELD_HEADER_BYTES + 1],
    pad[P4EST_MAX_NUM_PAD_BYTES];
  int                 mpiret, count, count_error, rank;

  P4EST_ASSERT (fc != NULL);
  P4EST_ASSERT (fc->global_first_quadrant != NULL);
  P4EST_ASSERT (header_data != NULL);

  if (header_size == 0) {
    /* nothing to write */
    *errcode = sc_MPI_SUCCESS;
    return NULL;
  }

  mpiret = sc_MPI_Comm_rank (fc->mpicomm, &rank);
  SC_CHECK_MPI (mpiret);

#ifdef P4EST_ENABLE_MPIIO
  /* set the file size */
  mpiret = MPI_File_set_size (fc->file,
                              P4EST_NUM_METADATA_BYTES + P4EST_BYTE_DIV +
                              header_size +
                              P4EST_NUM_FIELD_HEADER_BYTES +
                              fc->accessed_bytes);
  P4EST_FILE_CHECK_NULL (mpiret, fc, "Set file size", errcode);
#else
  /* We do not perform this optimization without MPI I/O */
#endif

  num_pad_bytes = 0;
  if (rank == 0) {
    /* header-dependent metadata */
    snprintf (header_metadata,
              P4EST_NUM_FIELD_HEADER_BYTES +
              1, "H %.13ld\n%-47s\n", header_size, user_string);

    /* write header-dependent metadata */
    mpiret =
      sc_io_write_at (fc->file,
                      fc->accessed_bytes + P4EST_NUM_METADATA_BYTES +
                      P4EST_BYTE_DIV, header_metadata,
                      P4EST_NUM_FIELD_HEADER_BYTES, sc_MPI_BYTE, &count);

    P4EST_FILE_CHECK_MPI (mpiret, "Writing header metadata");
    count_error = (P4EST_NUM_FIELD_HEADER_BYTES != count);
    P4EST_FILE_CHECK_COUNT_SERIAL (P4EST_NUM_FIELD_HEADER_BYTES, count);
  }
  P4EST_HANDLE_MPI_ERROR (mpiret, fc, fc->mpicomm, errcode);
  P4EST_HANDLE_MPI_COUNT_ERROR (count_error, fc, errcode);

  /*write header data */
  if (rank == 0) {
    mpiret =
      sc_io_write_at (fc->file,
                      fc->accessed_bytes + P4EST_NUM_METADATA_BYTES +
                      P4EST_BYTE_DIV + P4EST_NUM_FIELD_HEADER_BYTES,
                      header_data, header_size, sc_MPI_BYTE, &count);

    P4EST_FILE_CHECK_MPI (mpiret, "Writing header data");
    count_error = ((int) header_size != count);
    P4EST_FILE_CHECK_COUNT_SERIAL (header_size, count);

    /* write padding bytes */
    get_padding_string (header_size, P4EST_BYTE_DIV, pad, &num_pad_bytes);
    mpiret =
      sc_io_write_at (fc->file,
                      fc->accessed_bytes + P4EST_NUM_METADATA_BYTES +
                      P4EST_BYTE_DIV + P4EST_NUM_FIELD_HEADER_BYTES +
                      header_size, pad, num_pad_bytes, sc_MPI_BYTE, &count);
    P4EST_FILE_CHECK_MPI (mpiret, "Writing padding bytes for header data");
    count_error = ((int) num_pad_bytes != count);
    P4EST_FILE_CHECK_COUNT_SERIAL (num_pad_bytes, count);
  }
  else {
    get_padding_string (header_size, P4EST_BYTE_DIV, NULL, &num_pad_bytes);
  }

  /* This is *not* the processor local value */
  fc->accessed_bytes +=
    header_size + P4EST_NUM_FIELD_HEADER_BYTES + num_pad_bytes;
  ++fc->num_calls;

  return fc;
}

/** Collectivly read and check block metadata. */
static p4est_file_context_t *
read_block_metadata (p4est_file_context_t * fc, size_t * read_data_size,
                     size_t data_size, char block_type, char *user_string,
                     int *errcode)
{
  int                 mpiret, count, count_error, rank;
  int                 bytes_to_read;
  int                 err_flag;
  char                block_metadata[P4EST_NUM_FIELD_HEADER_BYTES];
  size_t              data_block_size, num_pad_bytes;

  P4EST_ASSERT (read_data_size != NULL);

  mpiret = sc_MPI_Comm_rank (fc->mpicomm, &rank);
  SC_CHECK_MPI (mpiret);

  bytes_to_read =
    (user_string !=
     NULL) ? P4EST_NUM_FIELD_HEADER_BYTES : (P4EST_NUM_ARRAY_METADATA_BYTES +
                                             2);
  if (rank == 0) {
    mpiret = sc_io_read_at (fc->file,
                            fc->accessed_bytes +
                            P4EST_NUM_METADATA_BYTES +
                            P4EST_BYTE_DIV, block_metadata,
                            bytes_to_read, sc_MPI_BYTE, &count);
    P4EST_FILE_CHECK_MPI (mpiret, "Reading block-wise metadata");
    count_error = (bytes_to_read != count);
    P4EST_FILE_CHECK_COUNT_SERIAL (bytes_to_read, count);
  }
  /* In the case of error the return value is still NULL */
  P4EST_HANDLE_MPI_ERROR (mpiret, fc, fc->mpicomm, errcode);
  P4EST_HANDLE_MPI_COUNT_ERROR (count_error, fc, errcode);

  /* broadcast block metadata to calculate correct internals on each rank */
  mpiret =
    sc_MPI_Bcast (block_metadata, bytes_to_read, sc_MPI_BYTE, 0, fc->mpicomm);
  SC_CHECK_MPI (mpiret);

  /* check for given block specifying character */
  if (block_metadata[0] != block_type) {
    if (rank == 0) {
      P4EST_LERROR (P4EST_STRING "_io: Error reading. Wrong block type.\n");
    }
    p4est_file_error_cleanup (&fc->file);
    P4EST_FREE (fc);
    *errcode = P4EST_ERR_IO;
    return NULL;
  }

  /* check '\n' to check the format */
  if (block_metadata[P4EST_NUM_ARRAY_METADATA_BYTES + 1] != '\n') {
    if (rank == 0) {
      P4EST_LERROR (P4EST_STRING
                    "_io: Error reading. Wrong block header format.\n");
    }
    p4est_file_error_cleanup (&fc->file);
    P4EST_FREE (fc);
    *errcode = P4EST_ERR_IO;
    return NULL;
  }

  /* process the block metadata */
  block_metadata[P4EST_NUM_ARRAY_METADATA_BYTES + 1] = '\0';
  /* we cut off the block type specifier */
  *read_data_size = sc_atol (&block_metadata[2]);

  if (user_string != NULL && *read_data_size != data_size) {
    if (rank == 0) {
      P4EST_LERRORF (P4EST_STRING
                     "_io: Error reading. Wrong array element size (in file = %ld, by parameter = %ld).\n",
                     *read_data_size, data_size);
    }
    p4est_file_error_cleanup (&fc->file);
    P4EST_FREE (fc);
    *errcode = P4EST_ERR_IO;
    return NULL;
  }

  if (user_string != NULL) {
    /* check '\n' to check the format */
    if (block_metadata[P4EST_NUM_FIELD_HEADER_BYTES - 1] != '\n') {
      if (rank == 0) {
        P4EST_LERROR (P4EST_STRING
                      "_io: Error reading. Wrong block header format.\n");
      }
      p4est_file_error_cleanup (&fc->file);
      P4EST_FREE (fc);
      *errcode = P4EST_ERR_IO;
      return NULL;
    }

    /* null-terminate the user string of the current block */
    block_metadata[P4EST_NUM_FIELD_HEADER_BYTES - 1] = '\0';

    /* copy the user string, '\0' was already set above */
    strncpy (user_string, &block_metadata[P4EST_NUM_ARRAY_METADATA_BYTES + 2],
             P4EST_NUM_USER_STRING_BYTES);
    P4EST_ASSERT (user_string[P4EST_NUM_USER_STRING_BYTES - 1] == '\0');
  }

  /* check the padding structure */
  err_flag = 0;
  if (rank == 0) {
    /* calculate number of padding bytes */
    if (block_metadata[0] == 'F') {
      data_block_size = *read_data_size * fc->global_num_quadrants;
    }
    else if (block_metadata[0] == 'H') {
      data_block_size = *read_data_size;
    }
    else {
      /* We assume that this function is called for a valid block type. */
      SC_ABORT_NOT_REACHED ();
    }
    get_padding_string (data_block_size, P4EST_BYTE_DIV, NULL,
                        &num_pad_bytes);
    /* read padding bytes */
    mpiret = sc_io_read_at (fc->file,
                            fc->accessed_bytes +
                            P4EST_NUM_METADATA_BYTES +
                            P4EST_BYTE_DIV + P4EST_NUM_FIELD_HEADER_BYTES +
                            data_block_size, block_metadata, num_pad_bytes,
                            sc_MPI_BYTE, &count);
    P4EST_FILE_CHECK_MPI (mpiret, "Reading padding bytes");
    count_error = ((int) num_pad_bytes != count);
    P4EST_FILE_CHECK_COUNT_SERIAL (num_pad_bytes, count);
    /* check '\n' in padding bytes */
    if (block_metadata[0] != '\n'
        || block_metadata[num_pad_bytes - 1] != '\n') {
      err_flag = 1;
    }
  }
  /* broadcast error status */
  mpiret = sc_MPI_Bcast (&err_flag, 1, sc_MPI_INT, 0, fc->mpicomm);
  SC_CHECK_MPI (mpiret);

  if (err_flag) {
    /* wrong padding format */
    if (rank == 0) {
      P4EST_LERROR (P4EST_STRING
                    "_io: Error reading. Wrong padding format.\n");
    }
    p4est_file_error_cleanup (&fc->file);
    P4EST_FREE (fc);
    *errcode = P4EST_ERR_IO;
    return NULL;
  }

  return fc;
}

p4est_file_context_t *
p4est_file_read_header (p4est_file_context_t * fc,
                        size_t header_size, void *header_data,
                        char *user_string, int *errcode)
{
  int                 mpiret, count, count_error, rank;
  size_t              num_pad_bytes, read_data_size;
#ifdef P4EST_ENABLE_MPIIO
  sc_MPI_Offset       size;
#endif

  mpiret = sc_MPI_Comm_rank (fc->mpicomm, &rank);
  SC_CHECK_MPI (mpiret);

  num_pad_bytes = 0;
  if (header_data == NULL || header_size == 0) {
    /* Nothing to read but we shift our own file pointer */
    if (read_block_metadata (fc, &read_data_size, 0, 'H', NULL, errcode) ==
        NULL) {
      return NULL;
    }

    /* calculate the padding bytes for this header data */
    get_padding_string (header_size, P4EST_BYTE_DIV, NULL, &num_pad_bytes);
    fc->accessed_bytes +=
      header_size + P4EST_NUM_FIELD_HEADER_BYTES + num_pad_bytes;
    ++fc->num_calls;
    *errcode = sc_MPI_SUCCESS;
    return NULL;
  }

#ifdef P4EST_ENABLE_MPIIO
  /* check file size; no sync required because the file size does not
   * change in the reading mode.
   */
  mpiret = MPI_File_get_size (fc->file, &size);
  P4EST_FILE_CHECK_NULL (mpiret, fc, "Get file size for read", errcode);
  if (((size_t) size) - P4EST_NUM_METADATA_BYTES - P4EST_BYTE_DIV -
      P4EST_NUM_FIELD_HEADER_BYTES < header_size) {
    /* report wrong file size, collectively close the file and deallocate fc */
    if (rank == 0) {
      P4EST_LERROR (P4EST_STRING
                    "_io: Error reading. File has less bytes than the user wants to read.\n");
    }
    mpiret = p4est_file_close (fc, &mpiret);
    P4EST_FILE_CHECK_NULL (mpiret, fc,
                           P4EST_STRING "_file_read_data: close file",
                           errcode);
    return NULL;
  }
#else
  /* There is no C-standard functionality to get the file size */
#endif

  /* check the header metadata */
  if (read_block_metadata
      (fc, &read_data_size, header_size, 'H', user_string, errcode) == NULL) {
    return NULL;
  }

  if (rank == 0) {
    mpiret = sc_io_read_at (fc->file, fc->accessed_bytes +
                            P4EST_NUM_METADATA_BYTES +
                            P4EST_NUM_FIELD_HEADER_BYTES +
                            P4EST_BYTE_DIV, header_data, (int) header_size,
                            sc_MPI_BYTE, &count);
    P4EST_FILE_CHECK_MPI (mpiret, "Reading header data");
    count_error = ((int) header_size != count);
    P4EST_FILE_CHECK_COUNT_SERIAL (header_size, count);
  }
  P4EST_HANDLE_MPI_ERROR (mpiret, fc, fc->mpicomm, errcode);
  P4EST_HANDLE_MPI_COUNT_ERROR (count_error, fc, errcode);

  /* broadcast the header data */
  mpiret =
    sc_MPI_Bcast (header_data, header_size, sc_MPI_BYTE, 0, fc->mpicomm);
  SC_CHECK_MPI (mpiret);

  fc->accessed_bytes +=
    header_size + P4EST_NUM_FIELD_HEADER_BYTES + num_pad_bytes;
  ++fc->num_calls;

  return fc;
}

p4est_file_context_t *
p4est_file_write_field (p4est_file_context_t * fc, sc_array_t * quadrant_data,
                        char user_string[47], int *errcode)
{
  size_t              bytes_to_write, num_pad_bytes, array_size;
  char                array_metadata[P4EST_NUM_FIELD_HEADER_BYTES + 1],
    pad[P4EST_MAX_NUM_PAD_BYTES];
  sc_MPI_Offset       write_offset;
  int                 mpiret, count, count_error, rank;

  P4EST_ASSERT (fc != NULL);
  P4EST_ASSERT (quadrant_data != NULL
                && quadrant_data->elem_count ==
                (size_t) fc->local_num_quadrants);

  mpiret = sc_MPI_Comm_rank (fc->mpicomm, &rank);
  SC_CHECK_MPI (mpiret);

  if (quadrant_data->elem_size == 0) {
    /* nothing to write */
    *errcode = sc_MPI_SUCCESS;
    return NULL;
  }

  /* Check how many bytes we write to the disk */
  bytes_to_write = quadrant_data->elem_count * quadrant_data->elem_size;

  /* rank-dependent byte offset */
  write_offset = P4EST_NUM_METADATA_BYTES + P4EST_BYTE_DIV +
    fc->global_first_quadrant[rank] * quadrant_data->elem_size;

#ifdef P4EST_ENABLE_MPIIO
  /* set the file size */
  mpiret = MPI_File_set_size (fc->file,
                              P4EST_NUM_METADATA_BYTES + P4EST_BYTE_DIV +
                              fc->global_num_quadrants *
                              quadrant_data->elem_size +
                              P4EST_NUM_FIELD_HEADER_BYTES +
                              fc->accessed_bytes);
  P4EST_FILE_CHECK_NULL (mpiret, fc, "Set file size", errcode);
#else
  /* We do not perform this optimization without MPI I/O */
#endif

  num_pad_bytes = 0;
  if (rank == 0) {
    /* array-dependent metadata */
    snprintf (array_metadata,
              P4EST_NUM_FIELD_HEADER_BYTES +
              1, "F %.13ld\n%-47s\n", quadrant_data->elem_size, user_string);

    /* write array-dependent metadata */
    mpiret =
      sc_io_write_at (fc->file, fc->accessed_bytes + write_offset,
                      array_metadata,
                      P4EST_NUM_FIELD_HEADER_BYTES, sc_MPI_BYTE, &count);

    P4EST_FILE_CHECK_MPI (mpiret, "Writing array metadata");
    count_error = (P4EST_NUM_FIELD_HEADER_BYTES != count);
    P4EST_FILE_CHECK_COUNT_SERIAL (P4EST_NUM_FIELD_HEADER_BYTES, count);
  }
  P4EST_HANDLE_MPI_ERROR (mpiret, fc, fc->mpicomm, errcode);
  P4EST_HANDLE_MPI_COUNT_ERROR (count_error, fc, errcode);

  /* write array data */
  mpiret =
    sc_io_write_at_all (fc->file,
                        fc->accessed_bytes + write_offset +
                        P4EST_NUM_FIELD_HEADER_BYTES, quadrant_data->array,
                        bytes_to_write, sc_MPI_BYTE, &count);
  P4EST_FILE_CHECK_NULL (mpiret, fc, "Writing quadrant-wise", errcode);
  P4EST_FILE_CHECK_COUNT (bytes_to_write, count, fc, errcode);

  /** We place the padding bytes write here because for the sequential
   * IO operations the order of fwrite calls plays a role.
   */
  /* write padding bytes */
  if (rank == 0) {
    /* Caculate and write padding bytes for array data */
    array_size = fc->global_num_quadrants * quadrant_data->elem_size;
    get_padding_string (array_size, P4EST_BYTE_DIV, pad, &num_pad_bytes);

    mpiret =
      sc_io_write_at (fc->file,
                      fc->accessed_bytes + P4EST_NUM_METADATA_BYTES +
                      P4EST_BYTE_DIV + array_size +
                      P4EST_NUM_FIELD_HEADER_BYTES, pad, num_pad_bytes,
                      sc_MPI_BYTE, &count);
    P4EST_FILE_CHECK_MPI (mpiret, "Writing padding bytes for a data array");
    /* We do not need to call P4EST_FILE_HANDLE_MPI_ERROR in the next
     * collective line of code since P4EST_FILE_HANDLE_MPI_ERROR was already
     * called in this scope.
     */
    count_error = ((int) num_pad_bytes != count);
    P4EST_FILE_CHECK_COUNT_SERIAL (num_pad_bytes, count);
  }
  else {
    array_size = fc->global_num_quadrants * quadrant_data->elem_size;
    get_padding_string (array_size, P4EST_BYTE_DIV, NULL, &num_pad_bytes);
  }

  /* This is *not* the processor local value */
  fc->accessed_bytes +=
    quadrant_data->elem_size * fc->global_num_quadrants +
    P4EST_NUM_FIELD_HEADER_BYTES + num_pad_bytes;
  ++fc->num_calls;

  return fc;
}

p4est_file_context_t *
p4est_file_read_field_ext (p4est_file_context_t * fc, p4est_gloidx_t * gfq,
                           sc_array_t * quadrant_data, char *user_string,
                           int *errcode)
{
  int                 count;
  size_t              bytes_to_read, num_pad_bytes, array_size,
    read_data_size;
#ifdef P4EST_ENABLE_MPIIO
  sc_MPI_Offset       size;
#endif
  int                 mpiret, rank, mpisize;

  mpiret = sc_MPI_Comm_rank (fc->mpicomm, &rank);
  SC_CHECK_MPI (mpiret);
  mpiret = sc_MPI_Comm_size (fc->mpicomm, &mpisize);
  SC_CHECK_MPI (mpiret);

  P4EST_ASSERT (fc != NULL);

  /* check gfq in the debug mode */
  P4EST_ASSERT (gfq[0] == 0);
  P4EST_ASSERT (gfq[mpisize] == fc->global_num_quadrants);

  if (quadrant_data == NULL || quadrant_data->elem_size == 0) {
    /* Nothing to read but we shift our own file pointer */
    if (read_block_metadata (fc, &read_data_size, 0, 'F', NULL, errcode) ==
        NULL) {
      return NULL;
    }

    /* calculate the padding bytes for this data array */
    array_size = fc->global_num_quadrants * read_data_size;
    get_padding_string (array_size, P4EST_BYTE_DIV, NULL, &num_pad_bytes);
    fc->accessed_bytes +=
      read_data_size * fc->global_num_quadrants +
      P4EST_NUM_FIELD_HEADER_BYTES + num_pad_bytes;
    ++fc->num_calls;
    *errcode = sc_MPI_SUCCESS;
    return NULL;
  }

  P4EST_ASSERT (quadrant_data->elem_count ==
                (size_t) (gfq[rank + 1] - gfq[rank]));

  /* check how many bytes we read from the disk */
  bytes_to_read = quadrant_data->elem_count * quadrant_data->elem_size;

#ifdef P4EST_ENABLE_MPIIO
  /* check file size; no sync required because the file size does not
   * change in the reading mode.
   */
  mpiret = MPI_File_get_size (fc->file, &size);
  P4EST_FILE_CHECK_NULL (mpiret, fc, "Get file size for read", errcode);
  if (((size_t) size) - P4EST_NUM_METADATA_BYTES - P4EST_BYTE_DIV -
      P4EST_NUM_FIELD_HEADER_BYTES < bytes_to_read) {
    /* report wrong file size, collectively close the file and deallocate fc */
    if (rank == 0) {
      P4EST_LERROR (P4EST_STRING
                    "_io: Error reading. File has less bytes than the user wants to read.\n");
    }
    mpiret = p4est_file_close (fc, &mpiret);
    P4EST_FILE_CHECK_NULL (mpiret, fc,
                           P4EST_STRING "_file_read_data: close file",
                           errcode);
    return NULL;
  }
#else
  /* There is no C-standard functionality to get the file size */
#endif

  /* check the array metadata */
  if (read_block_metadata
      (fc, &read_data_size, quadrant_data->elem_size, 'F', user_string,
       errcode) == NULL) {
    return NULL;
  }

  /* calculate the padding bytes for this data array */
  array_size = fc->global_num_quadrants * quadrant_data->elem_size;
  get_padding_string (array_size, P4EST_BYTE_DIV, NULL, &num_pad_bytes);

  mpiret = sc_io_read_at_all (fc->file,
                              fc->accessed_bytes +
                              P4EST_NUM_METADATA_BYTES +
                              P4EST_NUM_FIELD_HEADER_BYTES +
                              P4EST_BYTE_DIV + gfq[rank]
                              * quadrant_data->elem_size,
                              quadrant_data->array, bytes_to_read,
                              sc_MPI_BYTE, &count);

  P4EST_FILE_CHECK_NULL (mpiret, fc, "Reading quadrant-wise", errcode);
  P4EST_FILE_CHECK_COUNT (bytes_to_read, count, fc, errcode);

  fc->accessed_bytes +=
    quadrant_data->elem_size * fc->global_num_quadrants +
    P4EST_NUM_FIELD_HEADER_BYTES + num_pad_bytes;
  ++fc->num_calls;

  return fc;
}

p4est_file_context_t *
p4est_file_read_field (p4est_file_context_t * fc, sc_array_t * quadrant_data,
                       char *user_string, int *errcode)
{
  int                 mpiret, mpisize;
  p4est_gloidx_t     *gfq = NULL;
  p4est_file_context_t *retfc;

  /* If this function is used on a file context obtained by
   * \ref p4est_file_open_read the global_first_quadrant
   * array is set to the corresponding one of the p4est
   * given in the call \ref p4est_file_open_read.
   * Otherwise the file context was obtained by calling
   * \ref p4est_file_open_read_ext. This means the
   * global_first_quadrant array is not set since
   * there is no given p4est. In this case we
   * compute a uniform partition.
   */
  if (fc->global_first_quadrant == NULL) {
    /* there is no parition set in the file context */
    mpiret = sc_MPI_Comm_size (fc->mpicomm, &mpisize);
    SC_CHECK_MPI (mpiret);

    gfq = P4EST_ALLOC (p4est_gloidx_t, mpisize + 1);

    /* calculate gfq for a uniform partition */
    p4est_comm_global_first_quadrant (fc->global_num_quadrants, mpisize, gfq);
  }

  retfc = p4est_file_read_field_ext (fc, (fc->global_first_quadrant ==
                                          NULL) ? gfq :
                                     fc->global_first_quadrant, quadrant_data,
                                     user_string, errcode);
  if (fc->global_first_quadrant == NULL) {
    P4EST_FREE (gfq);
  }

  return retfc;
}

int
p4est_file_info (p4est_t * p4est, const char *filename,
                 char *user_string, sc_array_t * elem_size, int *errcode)
{
  int                 mpiret, eclass;
  int                 retval;
  int                 count, count_error;
  long                long_header;
  size_t              current_size, num_pad_bytes;
  char                metadata[P4EST_NUM_METADATA_BYTES + 1];
  char                block_metadata[P4EST_NUM_FIELD_HEADER_BYTES + 1];
  p4est_gloidx_t      global_num_quadrants;
  p4est_file_block_metadata_t *current_member;
  sc_MPI_Offset       current_position;
  sc_MPI_File         file;

  P4EST_ASSERT (p4est != NULL);
  P4EST_ASSERT (filename != NULL);
  P4EST_ASSERT (user_string != NULL);
  P4EST_ASSERT (elem_size != NULL);
  P4EST_ASSERT (elem_size->elem_size == sizeof (p4est_file_block_metadata_t));

  /* set default output values */
  sc_array_reset (elem_size);

  /* open the file in reading mode */
  *errcode = eclass = sc_MPI_SUCCESS;   /* MPI defines MPI_SUCCESS to equal 0. */
  file = sc_MPI_FILE_NULL;

  if ((retval =
       sc_io_open (p4est->mpicomm, filename, SC_READ,
                   sc_MPI_INFO_NULL, &file)) != sc_MPI_SUCCESS) {
    mpiret = sc_io_error_class (retval, &eclass);
    SC_CHECK_MPI (mpiret);
  }

  if (eclass) {
    *errcode = eclass;
    SC_FREE (file);
    return -1;
  }

  /* read file metadata on root rank */
  P4EST_ASSERT (!eclass);
  if (p4est->mpirank == 0) {
    if ((retval = sc_io_read_at (file, 0, metadata,
                                 P4EST_NUM_METADATA_BYTES, sc_MPI_BYTE,
                                 &count))
        != sc_MPI_SUCCESS) {
      mpiret = sc_io_error_class (retval, &eclass);
      SC_CHECK_MPI (mpiret);
      *errcode = eclass;
      /* There is no count error for a non-successful read. */
      count_error = 0;
    }
    else {
      count_error = (P4EST_NUM_METADATA_BYTES != count);
    }
  }
  mpiret = sc_MPI_Bcast (&eclass, 1, sc_MPI_INT, 0, p4est->mpicomm);
  SC_CHECK_MPI (mpiret);
  if (eclass) {
    p4est_file_error_cleanup (&file);
    return -1;
  }
  mpiret = sc_MPI_Bcast (&count_error, 1, sc_MPI_INT, 0, p4est->mpicomm);
  SC_CHECK_MPI (mpiret);
  if (count_error) {
    if (p4est->mpirank == 0) {
      P4EST_LERROR (P4EST_STRING
                    "_file_info: read count error for file metadata reading");
    }
    *errcode = P4EST_FILE_COUNT_ERROR;
    p4est_file_error_cleanup (&file);
    return -1;
  }

  /* broadcast file metadata to all ranks and null-terminate it */
  mpiret = sc_MPI_Bcast (metadata, P4EST_NUM_METADATA_BYTES, sc_MPI_BYTE, 0,
                         p4est->mpicomm);
  SC_CHECK_MPI (mpiret);
  metadata[P4EST_NUM_METADATA_BYTES] = '\0';

  if ((mpiret =
       check_file_metadata (p4est->mpicomm, filename, user_string,
                            metadata,
                            &global_num_quadrants)) != sc_MPI_SUCCESS) {
    *errcode = P4EST_ERR_IO;
    return p4est_file_error_cleanup (&file);
  }

  /* TODO: check global number of quadrants */

  current_position =
    (sc_MPI_Offset) (P4EST_NUM_METADATA_BYTES + P4EST_BYTE_DIV);

  /* read all data headers that we find and skip the data itself */
  if (p4est->mpirank == 0) {
    for (;;) {
      /* read block metadata for current record */
      mpiret = sc_io_read_at (file, current_position, block_metadata,
                              P4EST_NUM_FIELD_HEADER_BYTES, sc_MPI_BYTE,
                              &count);
      mpiret = sc_io_error_class (mpiret, &eclass);
      SC_CHECK_MPI (mpiret);
      *errcode = eclass;
      if (eclass) {
        return p4est_file_error_cleanup (&file);
      }
      if (P4EST_NUM_FIELD_HEADER_BYTES != count) {
        /* we did not read the correct number of bytes */
        break;
      }

      /* parse and store the element size, the block type and the user string */
      current_member =
        (p4est_file_block_metadata_t *) sc_array_push (elem_size);
      if (block_metadata[0] == 'H' || block_metadata[0] == 'F') {
        /* we want to read the block type */
        current_member->block_type = block_metadata[0];
      }
      else {
        /* the last entry is incomplete and is therefore removed */
        sc_array_rewind (elem_size, elem_size->elem_count - 1);
        /* current_member is freed if the whole array is freed */
        break;
      }

      /* check format */
      if (block_metadata[P4EST_NUM_ARRAY_METADATA_BYTES + 1] != '\n') {
        /* the last entry is incomplete and is therefore removed */
        sc_array_rewind (elem_size, elem_size->elem_count - 1);
        break;
      }

      /* process block metadata */
      block_metadata[P4EST_NUM_ARRAY_METADATA_BYTES + 1] = '\0';
      /* we cut off the block type specifier to read the data size */
      current_member->data_size = (size_t) sc_atol (&block_metadata[2]);

      /* read the user string */
      /* check '\n' to check the format */
      if (block_metadata[P4EST_NUM_FIELD_HEADER_BYTES - 1] != '\n') {
        /* the last entry is incomplete and is therefore removed */
        sc_array_rewind (elem_size, elem_size->elem_count - 1);
        break;
      }

      /* null-terminate the user string of the current block */
      block_metadata[P4EST_NUM_FIELD_HEADER_BYTES - 1] = '\0';

      /* copy the user string, '\0' was already set above */
      strncpy (current_member->user_string,
               &block_metadata[P4EST_NUM_ARRAY_METADATA_BYTES + 2],
               P4EST_NUM_USER_STRING_BYTES);
      P4EST_ASSERT (current_member->user_string
                    [P4EST_NUM_USER_STRING_BYTES - 1] == '\0');

      /* get padding bytes of the current block */
      if (current_member->block_type == 'F') {
        current_size =
          (size_t) (p4est->global_num_quadrants * current_member->data_size);
      }
      else if (current_member->block_type == 'H') {
        current_size = current_member->data_size;
      }
      else {
        /* \ref read_block_metadata checks for valid block type */
        SC_ABORT_NOT_REACHED ();
      }
      get_padding_string (current_size, P4EST_BYTE_DIV, NULL, &num_pad_bytes);
      current_position +=
        P4EST_NUM_FIELD_HEADER_BYTES + current_size + num_pad_bytes;
      /* read padding bytes */
      mpiret = sc_io_read_at (file,
                              current_position +
                              P4EST_NUM_FIELD_HEADER_BYTES + current_size,
                              block_metadata, num_pad_bytes, sc_MPI_BYTE,
                              &count);
      mpiret = sc_io_error_class (mpiret, &eclass);
      SC_CHECK_MPI (mpiret);
      *errcode = eclass;
      if (eclass) {
        return p4est_file_error_cleanup (&file);
      }
      /* check '\n' in padding bytes */
      if (block_metadata[0] != '\n'
          || block_metadata[num_pad_bytes - 1] != '\n') {
        /* the last entry is incomplete and is therefore removed */
        P4EST_LERROR (P4EST_STRING
                      "_file_info: stop parsing file and discard last element "
                      "due to wrong padding format.\n");
        sc_array_rewind (elem_size, elem_size->elem_count - 1);
        break;
      }

    }
  }

  /* replicate block metadata in parallel */
  long_header = (long) elem_size->elem_count;   /* 0 on non-root */
  mpiret = sc_MPI_Bcast (&long_header, 1, sc_MPI_LONG, 0, p4est->mpicomm);
  SC_CHECK_MPI (mpiret);
  if (p4est->mpirank != 0) {
    sc_array_resize (elem_size, (size_t) long_header);
  }
  mpiret = sc_MPI_Bcast (elem_size->array,
                         elem_size->elem_count * elem_size->elem_size,
                         sc_MPI_BYTE, 0, p4est->mpicomm);
  SC_CHECK_MPI (mpiret);

  /* close the file with error checking */
  P4EST_ASSERT (!eclass);
#ifdef P4EST_ENABLE_MPIIO
  if ((retval = sc_MPI_File_close (&file)) != sc_MPI_SUCCESS) {
    mpiret = sc_io_error_class (retval, &eclass);
    SC_CHECK_MPI (mpiret);
  }
#else
  if (p4est->mpirank == 0) {
    errno = 0;
    if (fclose (file->file)) {
      mpiret = sc_io_error_class (errno, &eclass);
      SC_CHECK_MPI (mpiret);
    }
  }
  else {
    P4EST_ASSERT (file->file == NULL);
  }
  SC_FREE (file);
  mpiret = sc_MPI_Bcast (&eclass, 1, sc_MPI_INT, 0, p4est->mpicomm);
  SC_CHECK_MPI (mpiret);
#endif
  return 0;
}

int
p4est_file_error_class (int errcode, int *errclass)
{
  /* count error exists only on p4est-level */
  if (errcode == P4EST_FILE_COUNT_ERROR) {
    *errclass = errcode;
    return sc_MPI_SUCCESS;
  }
  else {
    /* all other errcodes can be handeled by libsc */
    return sc_io_error_class (errcode, errclass);

  }
}

int
p4est_file_error_string (int errclass, char *string, int *resultlen)
{
  int                 retval;

  if (string == NULL || resultlen == NULL) {
    return sc_MPI_ERR_ARG;
  }

  /* count error exists only on p4est-level */
  if (errclass == P4EST_FILE_COUNT_ERROR) {
    if ((retval =
         snprintf (string, sc_MPI_MAX_ERROR_STRING, "%s",
                   "Read or write cout error")) < 0) {
      /* unless something goes against the current standard of snprintf */
      return sc_MPI_ERR_NO_MEM;
    }
    if (retval >= sc_MPI_MAX_ERROR_STRING) {
      retval = sc_MPI_MAX_ERROR_STRING - 1;
    }
    *resultlen = retval;
    return sc_MPI_SUCCESS;
  }
  else {
    /* all other errocodes can be handled by libsc */
    return sc_MPI_Error_string (errclass, string, resultlen);
  }
}

int
p4est_file_close (p4est_file_context_t * fc, int *errcode)
{
  P4EST_ASSERT (fc != NULL);

  int                 mpiret;

  mpiret = sc_io_close (&fc->file);
  P4EST_FILE_CHECK_INT (mpiret, "Close file", errcode);

  if (fc->gfq_owned) {
    P4EST_FREE (fc->global_first_quadrant);
  }
  P4EST_FREE (fc);

  return 0;
}<|MERGE_RESOLUTION|>--- conflicted
+++ resolved
@@ -312,13 +312,8 @@
 }
 
 static int
-<<<<<<< HEAD
-check_file_metadata (p4est_t * p4est, size_t header_size,
-                     const char *filename, char *metadata,
-=======
 check_file_metadata (sc_MPI_Comm mpicomm, const char *filename,
                      char *user_string, char *metadata,
->>>>>>> 795aa5c5
                      p4est_gloidx_t * global_num_quadrants)
 {
   long                read_global_num_quads;
@@ -356,20 +351,6 @@
       P4EST_LERROR (P4EST_STRING
                     "_io: Error reading. Wrong file header format.\n");
     }
-<<<<<<< HEAD
-    else if (count == 2) {
-      read_global_num_quads = sc_atol (parsing_arg);
-      if (global_num_quadrants != NULL) {
-        *global_num_quadrants = (p4est_gloidx_t) read_global_num_quads;
-      }
-      else if (read_global_num_quads != p4est->global_num_quadrants) {
-        P4EST_LERRORF (P4EST_STRING
-                       "_io: Error reading <%s>. Wrong global number of quadrants (in file = %ld, in given p4est = %ld).\n",
-                       filename, read_global_num_quads,
-                       p4est->global_num_quadrants);
-        error_flag = 1;
-      }
-=======
     return P4EST_ERR_IO;
   }
 
@@ -378,7 +359,6 @@
     if (rank == 0) {
       P4EST_LERROR (P4EST_STRING
                     "_io: Error reading. Wrong file header format.\n");
->>>>>>> 795aa5c5
     }
     return P4EST_ERR_IO;
   }
@@ -513,15 +493,9 @@
 }
 
 p4est_file_context_t *
-<<<<<<< HEAD
-p4est_file_open_read (p4est_t * p4est, const char *filename,
-                      size_t header_size, void *header_data,
-                      p4est_gloidx_t * global_num_quadrants, int *errcode)
-=======
 p4est_file_open_read_ext (sc_MPI_Comm mpicomm, const char *filename,
                           char *user_string,
                           p4est_gloidx_t * global_num_quadrants, int *errcode)
->>>>>>> 795aa5c5
 {
   int                 mpiret, rank;
   int                 count, count_error;
@@ -558,28 +532,10 @@
 
     metadata[P4EST_NUM_METADATA_BYTES] = '\0';
     /* parse metadata; we do not use file_info because we do not want a Bcast */
-<<<<<<< HEAD
-    error_flag |=
-      check_file_metadata (p4est, header_size, filename, metadata,
-                           global_num_quadrants);
-
-    if (!error_flag) {
-      /* read header on rank 0 and skip the metadata */
-      mpiret =
-        sc_io_read_at (file_context->file, P4EST_NUM_METADATA_BYTES,
-                       header_data, header_size, sc_MPI_BYTE, &count);
-      /* combine error flags to save one broadcast */
-      error_flag |= mpiret;
-      P4EST_FILE_CHECK_MPI (mpiret, "Reading header");
-      count_error = ((int) header_size != count);
-      P4EST_FILE_CHECK_COUNT_SERIAL (header_size, count);
-    }
-=======
     mpiret =
       check_file_metadata (mpicomm, filename, user_string, metadata,
                            global_num_quadrants);
     P4EST_FILE_CHECK_MPI (mpiret, "Check file header");
->>>>>>> 795aa5c5
   }
 
   /* error checking */
@@ -596,17 +552,7 @@
                   0, mpicomm);
   SC_CHECK_MPI (mpiret);
 
-<<<<<<< HEAD
-  /* broadcast global number of quadrants to all ranks if applicable */
-  if (global_num_quadrants != NULL) {
-    mpiret =
-      sc_MPI_Bcast (global_num_quadrants, sizeof (p4est_gloidx_t),
-                    sc_MPI_BYTE, 0, p4est->mpicomm);
-    SC_CHECK_MPI (mpiret);
-  }
-=======
   file_context->global_num_quadrants = *global_num_quadrants;
->>>>>>> 795aa5c5
 
   return file_context;
 }
